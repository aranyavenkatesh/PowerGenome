--- conflicted
+++ resolved
@@ -422,8 +422,6 @@
 
 
 def add_modified_atb_generators(settings, atb_costs_hr, model_year_range):
-<<<<<<< HEAD
-=======
     """Create a modified version of an ATB generator.
 
     For each parameter (capex, heat_rate, etc) that users want modified they should
@@ -452,7 +450,6 @@
     _settings = copy.deepcopy(settings)
 
     allowed_operators = ["add", "mul", "truediv", "neg"]
->>>>>>> 2d1694e3
 
     mod_tech_list = []
     for name, mod_tech in _settings["modified_atb_new_gen"].items():
@@ -461,24 +458,12 @@
         atb_cost_case = mod_tech.pop("atb_cost_case")
         size_mw = mod_tech.pop("size_mw")
 
-<<<<<<< HEAD
-        # atb_gen_hr = atb_hr.query(
-        #     "technology==@atb_technology & tech_detail==@atb_tech_detail "
-        #     "& basis_year.isin(@model_year_range)"
-        # )["heat_rate"].mean()
-
-=======
->>>>>>> 2d1694e3
         new_gen_type = (atb_technology, atb_tech_detail, atb_cost_case, size_mw)
 
         gen = single_generator_row(atb_costs_hr, new_gen_type, model_year_range)
         gen["technology"] = mod_tech.pop("new_technology")
         gen["tech_detail"] = mod_tech.pop("new_tech_detail", "")
         gen["cost_case"] = mod_tech.pop("new_cost_case")
-<<<<<<< HEAD
-        # gen["heat_rate"] = atb_gen_hr
-=======
->>>>>>> 2d1694e3
 
         for parameter, op_list in mod_tech.items():
             assert len(op_list) == 2, (
