import collections
import logging
from numbers import Number
from typing import Dict
from numpy.core.arrayprint import _none_or_positive_arg

import requests

import geopandas as gpd
import numpy as np
import pandas as pd
from pathlib import Path
import pudl
from bs4 import BeautifulSoup
from flatten_dict import flatten
from powergenome.cluster_method import cluster_by_owner, weighted_ownership_by_unit
from powergenome.eia_opendata import fetch_fuel_prices
from powergenome.external_data import (
    make_demand_response_profiles,
    demand_response_resource_capacity,
    add_resource_max_cap_spur_line,
)
from powergenome.load_data import (
    load_ipm_plant_region_map,
    load_ownership_eia860,
    load_plants_860,
    load_utilities_eia,
)
from powergenome.nrelatb import (
    atb_fixed_var_om_existing,
    atb_new_generators,
    fetch_atb_costs,
    fetch_atb_heat_rates,
    fetch_atb_offshore_spur_costs,
    investment_cost_calculator,
)
from powergenome.params import DATA_PATHS, IPM_GEOJSON_PATH
from powergenome.price_adjustment import inflation_price_adjustment
from powergenome.util import (
    download_save,
    map_agg_region_names,
    reverse_dict_of_lists,
    snake_case_col,
    regions_to_keep,
)
from scipy.stats import iqr
from sklearn import cluster, preprocessing
from xlrd import XLRDError

logger = logging.getLogger(__name__)


planned_col_map = {
    "Entity ID": "utility_id_eia",
    "Entity Name": "utility_name",
    "Plant ID": "plant_id_eia",
    "Plant Name": "plant_name",
    "Sector": "sector_name",
    "Plant State": "state",
    "Generator ID": "generator_id",
    "Unit Code": "unit_code",
    "Nameplate Capacity (MW)": "capacity_mw",
    "Net Summer Capacity (MW)": "summer_capacity_mw",
    "Net Winter Capacity (MW)": "winter_capacity_mw",
    "Technology": "technology_description",
    "Energy Source Code": "energy_source_code_1",
    "Prime Mover Code": "prime_mover_code",
    "Planned Operation Month": "planned_operating_month",
    "Planned Operation Year": "planned_operating_year",
    "Status": "operational_status",
    "County": "county",
    "Latitude": "latitude",
    "Longitude": "longitude",
    "Google Map": "google_map",
    "Bing Map": "bing_map",
    "Balancing Authority Code": "balancing_authority_code",
}

op_status_map = {
    "(V) Under construction, more than 50 percent complete": "V",
    "(TS) Construction complete, but not yet in commercial operation": "TS",
    "(U) Under construction, less than or equal to 50 percent complete": "U",
    "(T) Regulatory approvals received. Not under construction": "T",
    "(P) Planned for installation, but regulatory approvals not initiated": "P",
    "(L) Regulatory approvals pending. Not under construction": "L",
    "(OT) Other": "OT",
}


def fill_missing_tech_descriptions(df):
    """
    EIA 860 records before 2014 don't have a technology description. If we want to
    include any of this data in the historical record (e.g. heat rates or capacity
    factors) then they need to be filled in.

    Parameters
    ----------
    df : dataframe
        A pandas dataframe with columns plant_id_eia, generator_id, and
        technology_description.

    Returns
    -------
    dataframe
        Same data that came in, but with missing technology_description values filled
        in.
    """
    start_len = len(df)
    df = df.sort_values(by="report_date")
    df_list = []
    for _, _df in df.groupby(["plant_id_eia", "generator_id"], as_index=False):
        _df["technology_description"].fillna(method="bfill", inplace=True)
        df_list.append(_df)
    results = pd.concat(df_list, ignore_index=True, sort=False)

    end_len = len(results)
    assert (
        start_len == end_len
    ), "Somehow records were dropped when filling tech_descriptions"
    return results


def group_generators_at_plant(df, by=["plant_id_eia"], agg_fn={"capacity_mw": "sum"}):
    """
    Group generators at a plant. This is a flexible function that lets a user group
    by the desired attributes (e.g. plant id) and perform aggregated operations on each
    group.

    This function also might be a bit unnecessary given how simple it is.

    Parameters
    ----------
    df : dataframe
        Pandas dataframe with information on power plants.
    by : list, optional
        Columns to use for the groupby, by default ["plant_id_eia"]
    agg_fn : dict, optional
        Aggregation function to pass to groupby, by default {"capacity_mw": "sum"}

    Returns
    -------
    dataframe
        The grouped dataframe with aggregation functions applied.
    """

    df_grouped = df.groupby(by, as_index=False).agg(agg_fn)

    return df_grouped


def startup_fuel(df, settings):
    """Add startup fuel consumption for generators

    Parameters
    ----------
    df : DataFrame
        All generator clusters. Must have a column "technology". Can include both EIA
        and NRELATB technology names.
    settings : dictionary
        User-defined settings loaded from a YAML file. Must have keys "startup_fuel_use"
        and "eia_atb_tech_map".

    Returns
    -------
    DataFrame
        Modified dataframe with the new column "Start_fuel_MMBTU_per_MW".
    """
    df["Start_fuel_MMBTU_per_MW"] = 0
    for eia_tech, fuel_use in settings["startup_fuel_use"].items():
        atb_tech = settings["eia_atb_tech_map"][eia_tech].split("_")[0]

        df.loc[df["technology"] == eia_tech, "Start_fuel_MMBTU_per_MW"] = fuel_use
        df.loc[
            df["technology"].str.contains(atb_tech), "Start_fuel_MMBTU_per_MW"
        ] = fuel_use

    return df


def startup_nonfuel_costs(df, settings):
    """Add inflation adjusted startup nonfuel costs per MW for generators

    Parameters
    ----------
    df : DataFrame
        Must contain a column "technology" with the names of each technology type.
    settings : dict
        Dictionary based on YAML settings file. Must contain the keys
        "startup_costs_type", "startup_vom_costs_mw", "existing_startup_costs_tech_map",
        etc.

    Returns
    -------
    DataFrame
        Modified df with new column "Start_cost_per_MW"
    """
    logger.info("Adding non-fuel startup costs")
    target_usd_year = settings["target_usd_year"]

    vom_costs = settings["startup_vom_costs_mw"]
    vom_usd_year = settings["startup_vom_costs_usd_year"]

    logger.info(
        f"Changing non-fuel VOM costs from {vom_usd_year} to " f"{target_usd_year}"
    )
    for key, cost in vom_costs.items():
        vom_costs[key] = inflation_price_adjustment(
            price=cost, base_year=vom_usd_year, target_year=target_usd_year
        )

    startup_type = settings["startup_costs_type"]
    startup_costs = settings[startup_type]
    startup_costs_usd_year = settings["startup_costs_per_cold_start_usd_year"]

    logger.info(
        f"Changing non-fuel startup costs from {vom_usd_year} to {target_usd_year}"
    )
    for key, cost in startup_costs.items():
        startup_costs[key] = inflation_price_adjustment(
            price=cost, base_year=startup_costs_usd_year, target_year=target_usd_year
        )

    df["Start_cost_per_MW"] = 0

    for existing_tech, cost_tech in settings["existing_startup_costs_tech_map"].items():
        total_startup_costs = vom_costs[cost_tech] + startup_costs[cost_tech]
        df.loc[
            df["technology"].str.contains(existing_tech), "Start_cost_per_MW"
        ] = total_startup_costs

    for new_tech, cost_tech in settings["new_build_startup_costs"].items():
        total_startup_costs = vom_costs[cost_tech] + startup_costs[cost_tech]
        df.loc[
            df["technology"].str.contains(new_tech), "Start_cost_per_MW"
        ] = total_startup_costs
    df.loc[:, "Start_cost_per_MW"] = df.loc[:, "Start_cost_per_MW"].round(0)

    # df.loc[df["technology"].str.contains("Nuclear"), "Start_cost_per_MW"] = "FILL VALUE"

    return df


def group_technologies(df, settings):
    """
    Group different technologies together based on parameters in the settings file.
    An example would be to put a bunch of different technologies under the umbrella
    category of "biomass" or "peaker".

    Parameters
    ----------
    df : dataframe
        Pandas dataframe with
    settings : dictionary
        User-defined settings loaded from a YAML file. Must have key tech_groups.

    Returns
    -------
    dataframe
        Same as incoming dataframe but with grouped technology types
    """
    if settings["group_technologies"] is True:

        df["_technology"] = df["technology_description"]
        for tech, group in settings["tech_groups"].items():
            df.loc[df["technology_description"].isin(group), "_technology"] = tech

        if settings["regional_no_grouping"] is not None:
            for region, tech_list in settings["regional_no_grouping"].items():
                df.loc[
                    (df["model_region"] == region)
                    & (df["technology_description"].isin(tech_list)),
                    "_technology",
                ] = df.loc[
                    (df["model_region"] == region)
                    & (df["technology_description"].isin(tech_list)),
                    "technology_description",
                ]

        df.loc[:, "technology_description"] = df.loc[:, "_technology"]
        df = df.drop(columns=["_technology"])

        return df


def label_hydro_region(gens_860, pudl_engine, model_regions_gdf):
    """
    Label hydro facilities that don't have a region by default.

    Parameters
    ----------
    gens_860 : dataframe
        Infomation on all generators from PUDL
    pudl_engine : sqlalchemy.Engine
        A sqlalchemy connection for use by pandas
    model_regions_gdf : dataframe
        Geodataframe of the model regions

    Returns
    -------
    dataframe
        Plant id and region for any hydro that didn't originally have a region label.
    """

    plant_entity = pd.read_sql_table("plants_entity_eia", pudl_engine)

    model_hydro = gens_860.loc[
        gens_860["technology_description"] == "Conventional Hydroelectric"
    ].merge(plant_entity[["plant_id_eia", "latitude", "longitude"]], on="plant_id_eia")

    no_lat_lon = model_hydro.loc[
        (model_hydro["latitude"].isnull()) | (model_hydro["longitude"].isnull()), :
    ]
    if not no_lat_lon.empty:
        print(no_lat_lon["summer_capacity_mw"].sum(), " MW without lat/lon")
    model_hydro = model_hydro.dropna(subset=["latitude", "longitude"])

    # Convert the lon/lat values to geo points. Need to add an initial CRS and then
    # change it to align with the IPM regions
    model_hydro_gdf = gpd.GeoDataFrame(
        model_hydro,
        geometry=gpd.points_from_xy(model_hydro.longitude, model_hydro.latitude),
        crs={"init": "epsg:4326"},
    )

    if model_hydro_gdf.crs != model_regions_gdf.crs:
        model_hydro_gdf = model_hydro_gdf.to_crs(model_regions_gdf.crs)

    model_hydro_gdf = gpd.sjoin(model_regions_gdf, model_hydro_gdf)
    model_hydro_gdf = model_hydro_gdf.rename(columns={"IPM_Region": "region"})

    keep_cols = ["plant_id_eia", "region"]
    return model_hydro_gdf.loc[:, keep_cols]


def load_plant_region_map(
    gens_860, pudl_engine, settings, model_regions_gdf, table="plant_region_map_epaipm"
):
    """
    Load the region that each plant is located in.

    Parameters
    ----------
    pudl_engine : sqlalchemy.Engine
        A sqlalchemy connection for use by pandas
    settings : dictionary
        The dictionary of settings with a dictionary of region aggregations
    table : str, optional
        The SQL table to load, by default "plant_region_map_epaipm"

    Returns
    -------
    dataframe
        A dataframe where each plant has an associated "model_region" mapped
        from the original region labels.
    """
    # Load dataframe of region labels for each EIA plant id
    region_map_df = pd.read_sql_table(table, con=pudl_engine)

    if settings.get("plant_region_map_fn"):
        user_region_map_df = pd.read_csv(
            Path(settings["input_folder"]) / settings["plant_region_map_fn"]
        )
        assert (
            "region" in user_region_map_df.columns
        ), f"The column 'region' must appear in {settings['plant_region_map_fn']}"
        assert (
            "plant_id_eia" in user_region_map_df.columns
        ), f"The column 'plant_id_eia' must appear in {settings['plant_region_map_fn']}"

        user_region_map_df = user_region_map_df.set_index("plant_id_eia")

        region_map_df.loc[
            region_map_df["plant_id_eia"].isin(user_region_map_df.index), "region"
        ] = region_map_df["plant_id_eia"].map(user_region_map_df["region"])

    # Label hydro using the IPM shapefile because NEEDS seems to drop some hydro
    all_hydro_regions = label_hydro_region(gens_860, pudl_engine, model_regions_gdf)

    region_map_df = pd.concat(
        [region_map_df, all_hydro_regions], ignore_index=True, sort=False
    ).drop_duplicates(subset=["plant_id_eia"], keep="first")

    # Settings has a dictionary of lists for regional aggregations. Need
    # to reverse this to use in a map method.
<<<<<<< HEAD
    region_agg_map = reverse_dict_of_lists(settings.get(settings_agg_key))

    # IPM regions to keep. Regions not in this list will be dropped from the
    # dataframe
    keep_regions = [
        x
        for x in settings["model_regions"] + list(region_agg_map)
        if x not in region_agg_map.values()
    ]
=======
    keep_regions, region_agg_map = regions_to_keep(settings)
>>>>>>> 848676d7

    # Create a new column "model_region" with labels that we're using for aggregated
    # regions

    model_region_map_df = region_map_df.loc[
        region_map_df.region.isin(keep_regions), :
    ].drop(columns="id")

    model_region_map_df = map_agg_region_names(
        df=model_region_map_df,
        region_agg_map=region_agg_map,
        original_col_name="region",
        new_col_name="model_region",
    )

    # There are some cases of plants with generators assigned to different IPM regions.
    # If regions are aggregated there may be some duplicates in the results.
    model_region_map_df = model_region_map_df.drop_duplicates(
        subset=["plant_id_eia", "model_region"]
    )

    return model_region_map_df


def label_retirement_year(
    df,
    settings,
    age_col="operating_date",
    settings_retirement_table="retirement_ages",
    add_additional_retirements=True,
):
    """
    Add a retirement year column to the dataframe based on the year each generator
    started operating.

    Parameters
    ----------
    df : dataframe
        Dataframe of generators
    settings : dictionary
        The dictionary of settings with a dictionary of generator lifetimes
    age_col : str, optional
        The dataframe column to use when calculating the retirement year, by default
        "operating_date"
    settings_retirement_table : str, optional
        The settings dictionary key for another dictionary of generator retirement
        lifetimes, by default "retirement_ages"
    add_additional_retirements : bool, optional
        Logic to determine if additional retirements from the settings file should
        be checked. For example, this isn't necessary when adding proposed generators
        because we probably won't be setting an artifically early retirement year.
    """

    start_len = len(df)
    retirement_ages = settings[settings_retirement_table]

    if df.loc[df["technology_description"].isnull(), :].empty is False:
        df = fill_missing_tech_descriptions(df)

    for tech, life in retirement_ages.items():
        try:
            df.loc[df.technology_description == tech, "retirement_year"] = (
                df.loc[df.technology_description == tech, age_col].dt.year + life
            )
        except AttributeError:
            # This is a bit hacky but for the proposed plants I have an int column
            df.loc[df.technology_description == tech, "retirement_year"] = (
                df.loc[df.technology_description == tech, age_col] + life
            )

    try:
        df.loc[~df["planned_retirement_date"].isnull(), "retirement_year"] = df.loc[
            ~df["planned_retirement_date"].isnull(), "planned_retirement_date"
        ].dt.year
    except KeyError:
        pass

    # Add additonal retirements from settings file
    if settings["additional_retirements"] and add_additional_retirements:
        logger.info("Changing retirement dates based on settings file")
        model_year = settings["model_year"]
        start_ret_cap = df.loc[
            df["retirement_year"] < model_year, settings["capacity_col"]
        ].sum()
        logger.info(f"Starting retirement capacity is {start_ret_cap} MW")
        i = 0
        ret_cap = 0
        for record in settings["additional_retirements"]:
            plant_id, gen_id, ret_year = record
            # gen ids are strings, not integers
            gen_id = str(gen_id)

            df.loc[
                (df["plant_id_eia"] == plant_id) & (df["generator_id"] == gen_id),
                "retirement_year",
            ] = ret_year

            i += 1
            ret_cap += df.loc[
                (df["plant_id_eia"] == plant_id) & (df["generator_id"] == gen_id),
                settings["capacity_col"],
            ].sum()

        end_ret_cap = df.loc[
            df["retirement_year"] < model_year, settings["capacity_col"]
        ].sum()
        logger.info(f"Ending retirement capacity is {end_ret_cap} MW")
        if not end_ret_cap > start_ret_cap:
            logger.debug(
                "Adding retirements from settings didn't change the retiring capacity."
            )
        if end_ret_cap - start_ret_cap != ret_cap:
            logger.debug(
                f"Retirement diff is {end_ret_cap - start_ret_cap}, adding retirements "
                f"yields {ret_cap} MW"
            )
        logger.info(
            f"The retirement year for {i} plants, totaling {ret_cap} MW, was changed "
            "based on settings file parameters"
        )
    else:
        logger.info("No retirement dates changed based on the settings file")

    end_len = len(df)

    assert start_len == end_len

    return df


def label_small_hydro(df, settings, by=["plant_id_eia"]):
    """
    Use rules from the settings file to label plants below a certain size as small
    hydroelectric rather than conventional hydroelectric.

    Parameters
    ----------
    df : dataframe
        EIA 860 data on generators
    settings : dict
        User-defined parameters from a settings file
    by : list, optional
        What columns to use in the groupby function when summing capacity, by default
        ["plant_id_eia"]

    Returns
    -------
    dataframe
        If the user wants to label small hydro plants, some of the conventional
        hydro facilities will have their technology type changed to small hydro.
    """
    if settings["small_hydro"] is True:
        if "report_date" not in by and "report_date" in df.columns:
            # by.append("report_date")
            logger.warning("'report_date' is in the df but not used in the groupby")
        region_agg_map = reverse_dict_of_lists(settings.get("region_aggregations"))
        keep_regions = [
            x
            for x in settings["model_regions"] + list(region_agg_map)
            if x in settings["small_hydro_regions"]
        ]
        start_len = len(df)
        size_cap = settings["small_hydro_mw"]
        if settings["capacity_col"] in df:
            cap_col = settings["capacity_col"]
        else:
            cap_col = "capacity_mw"

        start_hydro_capacity = df.query(
            "technology_description=='Conventional Hydroelectric'"
        )[cap_col].sum()

        plant_capacity = (
            df.loc[
                (df["technology_description"] == "Conventional Hydroelectric")
                & (df["model_region"].isin(keep_regions))
            ]
            .groupby(by, as_index=False)[cap_col]
            .sum()
        )

        small_hydro_plants = plant_capacity.loc[
            plant_capacity[cap_col] <= size_cap, "plant_id_eia"
        ]

        df.loc[
            (df["technology_description"] == "Conventional Hydroelectric")
            & (df["plant_id_eia"].isin(small_hydro_plants)),
            "technology_description",
        ] = "Small Hydroelectric"

        end_len = len(df)
        small_hydro_capacity = df.query(
            "technology_description=='Small Hydroelectric'"
        )[cap_col].sum()
        end_conv_hydro_capacity = df.query(
            "technology_description=='Conventional Hydroelectric'"
        )[cap_col].sum()

        assert start_len == end_len
        assert np.allclose(
            start_hydro_capacity, small_hydro_capacity + end_conv_hydro_capacity
        )

        return df


def load_generator_860_data(pudl_engine, data_years=[2017]):
    """
    Load EIA 860 generator data from the PUDL database

    Parameters
    ----------
    pudl_engine : sqlalchemy.Engine
        A sqlalchemy connection for use by pandas
    data_years : list, optional
        Years of data to load, by default [2017]

    Returns
    -------
    dataframe
        All of the generating units from PUDL
    """

    sql = """
        SELECT * FROM generators_eia860
        WHERE operational_status_code NOT IN ('RE', 'OS', 'IP', 'CN')
    """
    gens_860 = pd.read_sql_query(
        sql=sql, con=pudl_engine, parse_dates=["planned_retirement_date", "report_date"]
    )
    gens_860 = gens_860.loc[gens_860["report_date"].dt.year.isin(data_years), :]

    return gens_860


def supplement_generator_860_data(
    gens_860, gens_entity, bga, model_region_map, settings
):
    """
    Load data about each generating unit in the model area.

    Parameters
    ----------
    gens_860 : dataframe
        Information on all generating units for the given data years.
    pudl_engine : sqlalchemy.Engine
        A sqlalchemy connection for use by pandas
    settings : dictionary
        The dictionary of settings with a dictionary of region aggregations
    pudl_out : pudl.PudlTabl
        A PudlTabl object for loading pre-calculated PUDL analysis data
    model_region_map : dataframe
        A dataframe with columns 'plant_id_eia' and 'model_region' (aggregated regions)
    data_years : list, optional
        Years of data to include, by default [2017]

    Returns
    -------
    dataframe
        Data about each generator and generation unit that will be included in the
        model. Columns include:

        ['plant_id_eia', 'generator_id',
       'capacity_mw', 'energy_source_code_1',
       'energy_source_code_2', 'minimum_load_mw', 'operational_status_code',
       'planned_new_capacity_mw', 'switch_oil_gas', 'technology_description',
       'time_cold_shutdown_full_load_code', 'model_region', 'prime_mover_code',
       'operating_date', 'boiler_id', 'unit_id_eia', 'unit_id_pudl',
       'retirement_year']
    """

    initial_capacity = (
        gens_860.loc[gens_860["plant_id_eia"].isin(model_region_map["plant_id_eia"])]
        .groupby("technology_description")[settings["capacity_col"]]
        .sum()
    )

    # Add pudl unit ids, only include specified data years

    # Combine generator data that can change over time with static entity data
    # and only keep generators that are in a region of interest

    gen_cols = [
        # "report_date",
        "plant_id_eia",
        # "plant_name",
        "generator_id",
        # "balancing_authority_code",
        settings["capacity_col"],
        "energy_source_code_1",
        "energy_source_code_2",
        "minimum_load_mw",
        "operational_status_code",
        "planned_new_capacity_mw",
        "switch_oil_gas",
        "technology_description",
        "time_cold_shutdown_full_load_code",
        "planned_retirement_date",
    ]

    entity_cols = ["plant_id_eia", "generator_id", "prime_mover_code", "operating_date"]

    bga_cols = [
        "plant_id_eia",
        "generator_id",
        "boiler_id",
        "unit_id_eia",
        "unit_id_pudl",
    ]

    # In this merge of the three dataframes we're trying to label each generator with
    # the model region it is part of, the prime mover and operating date, and the
    # PUDL unit codes (where they exist).
    gens_860_model = (
        pd.merge(
            gens_860[gen_cols],
            model_region_map.drop(columns="region"),
            on="plant_id_eia",
            how="inner",
        )
        .merge(
            gens_entity[entity_cols], on=["plant_id_eia", "generator_id"], how="inner"
        )
        .merge(bga[bga_cols], on=["plant_id_eia", "generator_id"], how="left")
    )

    merged_capacity = gens_860_model.groupby("technology_description")[
        settings["capacity_col"]
    ].sum()
    if not np.allclose(initial_capacity.sum(), merged_capacity.sum()):
        logger.warning(
            f"Capacity changed from {initial_capacity} \nto \n{merged_capacity}"
        )

    return gens_860_model


def create_plant_gen_id(df):
    """Combine the plant id and generator id to form a unique combination

    Parameters
    ----------
    df : dataframe
        Must contain columns plant_id_eia and generator_id

    Returns
    -------
    dataframe
        Same as input but with the additional column plant_gen_id
    """

    df["plant_gen_id"] = (
        df["plant_id_eia"].astype(str) + "_" + df["generator_id"].astype(str)
    )

    return df


def remove_canceled_860m(df, canceled_860m):
    """Remove generators that 860m shows as having been canceled

    Parameters
    ----------
    df : dataframe
        All of the EIA 860 generators
    canceled_860m : dataframe
        From the 860m Canceled or Postponed sheet

    Returns
    -------
    dataframe
        Same as input, but possibly without generators that were proposed
    """
    df = create_plant_gen_id(df)
    canceled_860m = create_plant_gen_id(canceled_860m)

    canceled = df.loc[df["plant_gen_id"].isin(canceled_860m["plant_gen_id"]), :]

    not_canceled_df = df.loc[~df["plant_gen_id"].isin(canceled_860m["plant_gen_id"]), :]

    not_canceled_df = not_canceled_df.drop(columns="plant_gen_id")

    if not canceled.empty:
        assert len(df) == len(canceled) + len(not_canceled_df)

    return not_canceled_df


def remove_retired_860m(df, retired_860m):
    """Remove generators that 860m shows as having been retired

    Parameters
    ----------
    df : dataframe
        All of the EIA 860 generators
    retired_860m : dataframe
        From the 860m Retired sheet

    Returns
    -------
    dataframe
        Same as input, but possibly without generators that have retired
    """

    df = create_plant_gen_id(df)
    retired_860m = create_plant_gen_id(retired_860m)

    retired = df.loc[df["plant_gen_id"].isin(retired_860m["plant_gen_id"]), :]

    not_retired_df = df.loc[~df["plant_gen_id"].isin(retired_860m["plant_gen_id"]), :]

    not_retired_df = not_retired_df.drop(columns="plant_gen_id")

    if not retired.empty:
        assert len(df) == len(retired) + len(not_retired_df)

    return not_retired_df


def remove_future_retirements_860m(df, retired_860m):
    """Remove generators that 860m shows as having been retired

    Parameters
    ----------
    df : dataframe
        All of the EIA 860 generators
    retired_860m : dataframe
        From the 860m Retired sheet

    Returns
    -------
    dataframe
        Same as input, but possibly without generators that have retired
    """

    df = create_plant_gen_id(df)
    retired_860m = create_plant_gen_id(retired_860m)

    retired = df.loc[df["plant_gen_id"].isin(retired_860m["plant_gen_id"]), :]

    not_retired_df = df.loc[~df["plant_gen_id"].isin(retired_860m["plant_gen_id"]), :]

    not_retired_df = not_retired_df.drop(columns="plant_gen_id")

    if not retired.empty:
        assert len(df) == len(retired) + len(not_retired_df)

    return not_retired_df


def load_923_gen_fuel_data(pudl_engine, pudl_out, model_region_map, data_years=[2017]):
    """
    Load generation and fuel data for each plant. EIA-923 provides these values for
    each prime mover/fuel combination at every generator. This data can be used to
    calculate the heat rate of generators at a single plant. Generators sharing a prime
    mover (e.g. multiple combustion turbines) will end up sharing the same heat rate.

    Parameters
    ----------
    pudl_engine : sqlalchemy.Engine
        A sqlalchemy connection for use by pandas
    pudl_out : pudl.PudlTabl
        A PudlTabl object for loading pre-calculated PUDL analysis data
    model_region_map : dataframe
        A dataframe with columns 'plant_id_eia' and 'model_region' (aggregated regions)
    data_years : list, optional
        Years of data to include, by default [2017]

    Returns
    -------
    dataframe
        Generation, fuel use, and heat rates of prime mover/fuel combos over all data
        years. Columns are:

        ['plant_id_eia', 'fuel_type', 'fuel_type_code_pudl',
       'fuel_type_code_aer', 'prime_mover_code', 'fuel_consumed_units',
       'fuel_consumed_for_electricity_units', 'fuel_consumed_mmbtu',
       'fuel_consumed_for_electricity_mmbtu', 'net_generation_mwh',
       'heat_rate_mmbtu_mwh']
    """

    # Load 923 generation and fuel data for one or more years.
    # Only load plants in the model regions.
    sql = """
        SELECT * FROM generation_fuel_eia923
    """
    gen_fuel_923 = pd.read_sql_query(sql, pudl_engine, parse_dates=["report_date"])
    gen_fuel_923 = gen_fuel_923.loc[
        (gen_fuel_923["report_date"].dt.year.isin(data_years))
        & (gen_fuel_923["plant_id_eia"].isin(model_region_map.plant_id_eia)),
        :,
    ]

    return gen_fuel_923


def modify_cc_prime_mover_code(df, gens_860):
    """Change combined cycle prime movers from CA and CT to CC.

    The heat rate of combined cycle plants that aren't included in PULD heat rate by
    unit should probably be done with the combustion and steam turbines combined. This
    modifies the prime mover code of those two generator types so that they match. It
    doesn't touch the CS code, which is for single shaft combined units.

    Parameters
    ----------
    df : dataframe
        A dataframe with columns prime_mover_code, and plant_id_eia.
    gens_860 : dataframe
        EIA860 dataframe with technology_description, unit_id_pudl, plant_id_eia
        columns.

    Returns
    -------
    dataframe
        Modified 923 dataframe where prime mover codes at CC generators that don't have
        a PUDL unit id are modified from CA and CT to CC.
    """
    cc_without_pudl_id = gens_860.loc[
        (gens_860["unit_id_pudl"].isnull())
        & (gens_860["technology_description"] == "Natural Gas Fired Combined Cycle"),
        "plant_id_eia",
    ]
    df.loc[
        (df["plant_id_eia"].isin(cc_without_pudl_id))
        & (df["prime_mover_code"].isin(["CA", "CT"])),
        "prime_mover_code",
    ] = "CC"

    return df


def group_gen_by_year_fuel_primemover(df):
    """
    Group generation and fuel consumption by plant, prime mover, and fuel type. Only
    matters where multiple years of data are used, otherwise output should be the same
    as input.

    Parameters
    ----------
    df : dataframe
        Generation and fuel consumption data from EIA 923 for each plant, prime mover,
        and fuel type

    Returns
    -------
    dataframe
        Sum of generation and fuel consumption data (if multiple years).
    """

    # Group the data by plant, fuel type, and prime mover
    by = [
        "plant_id_eia",
        "fuel_type",
        "fuel_type_code_pudl",
        "fuel_type_code_aer",
        "prime_mover_code",
    ]

    annual_gen_fuel_923 = (
        (
            df.drop(columns=["id", "nuclear_unit_id"])
            .groupby(by=by, as_index=False)[
                "fuel_consumed_units",
                "fuel_consumed_for_electricity_units",
                "fuel_consumed_mmbtu",
                "fuel_consumed_for_electricity_mmbtu",
                "net_generation_mwh",
            ]
            .sum()
        )
        .reset_index()
        .drop(columns="index")
        .sort_values(["plant_id_eia", "fuel_type", "prime_mover_code"])
    )

    return annual_gen_fuel_923


def add_923_heat_rate(df):
    """
    Small function to calculate the heat rate of records with fuel consumption and net
    generation.

    Parameters
    ----------
    df : dataframe
        Must contain the columns net_generation_mwh and
        fuel_consumed_for_electricity_mmbtu

    Returns
    -------
    dataframe
        Same dataframe with new column of heat_rate_mmbtu_mwh
    """

    # Calculate the heat rate for each prime mover/fuel combination
    df["heat_rate_mmbtu_mwh"] = (
        df["fuel_consumed_for_electricity_mmbtu"] / df["net_generation_mwh"]
    )

    return df


def calculate_weighted_heat_rate(heat_rate_df):
    """
    Calculate the weighed heat rate when multiple years of data are used. Net generation
    in each year is used as the weights.

    Parameters
    ----------
    heat_rate_df : dataframe
        Currently the PudlTabl unit_hr method.

    Returns
    -------
    dataframe
        Heat rate weighted by annual generation for each plant and PUDL unit
    """

    def w_hr(df):

        weighted_hr = np.average(
            df["heat_rate_mmbtu_mwh"], weights=df["net_generation_mwh"]
        )
        return weighted_hr

    weighted_unit_hr = (
        heat_rate_df.groupby(["plant_id_eia", "unit_id_pudl"], as_index=False)
        .apply(w_hr)
        .reset_index()
    )

    weighted_unit_hr = weighted_unit_hr.rename(columns={0: "heat_rate_mmbtu_mwh"})

    return weighted_unit_hr


def plant_pm_heat_rates(annual_gen_fuel_923):
    """
    Calculate the heat rate by plant, prime mover, and fuel type. Values are saved
    as a dictionary.

    Parameters
    ----------
    annual_gen_fuel_923 : dataframe
        Data from the 923 generation and fuel use table. Heat rate for each row should
        already be calculated.

    Returns
    -------
    dict
        Keys are a tuple of plant id, prime mover, and fuel type. Values are the heat
        rate.
    """

    by = ["plant_id_eia", "prime_mover_code", "fuel_type"]
    annual_gen_fuel_923_groups = annual_gen_fuel_923.groupby(by)

    prime_mover_hr_map = {
        _: df["heat_rate_mmbtu_mwh"].values[0] for _, df in annual_gen_fuel_923_groups
    }

    return prime_mover_hr_map


def unit_generator_heat_rates(pudl_out, data_years):
    """
    Calculate the heat rate for each PUDL unit and generators that don't have a PUDL
    unit id.

    Parameters
    ----------
    pudl_out : pudl.PudlTabl
        A PudlTabl object for loading pre-calculated PUDL analysis data
    data_years : list
        Years of data to use

    Returns
    -------
    dataframe, dict
        A dataframe of heat rates for each pudl unit (columsn are ['plant_id_eia',
        'unit_id_pudl', 'heat_rate_mmbtu_mwh']).
    """

    # Load the pre-calculated PUDL unit heat rates for selected years.
    # Remove rows without generation or with null values.
    unit_hr = pudl_out.hr_by_unit()
    unit_hr = unit_hr.loc[
        (unit_hr.report_date.dt.year.isin(data_years))
        & (unit_hr.net_generation_mwh > 0),
        :,
    ].dropna()

    weighted_unit_hr = calculate_weighted_heat_rate(unit_hr)

    return weighted_unit_hr


def group_units(df, settings):
    """
    Group by units within a region/technology/cluster. Add a unique unit code
    (plant plus generator) for any generators that aren't part of a unit.


    Returns
    -------
    dataframe
        Grouped generators with the total capacity, minimum load, and average heat
        rate for each.
    """

    by = ["plant_id_eia", "unit_id_pudl"]
    # add a unit code (plant plus generator code) in cases where one doesn't exist
    df_copy = df.reset_index()

    # All units should have the same heat rate so taking the mean will just keep the
    # same value.
    grouped_units = df_copy.groupby(by).agg(
        {
            settings["capacity_col"]: "sum",
            "minimum_load_mw": "sum",
            "heat_rate_mmbtu_mwh": "mean",
            "Fixed_OM_cost_per_MWyr": "mean",
            "Var_OM_cost_per_MWh": "mean",
        }
    )
    grouped_units = grouped_units.replace([np.inf, -np.inf], np.nan)
    grouped_units = grouped_units.fillna(grouped_units.mean())

    return grouped_units


def calc_unit_cluster_values(df, settings, technology=None):
    """
    Calculate the total capacity, minimum load, weighted heat rate, and number of
    units/generators in a technology cluster.

    Parameters
    ----------
    df : dataframe
        A dataframe with units/generators of a single technology. One column should be
        'cluster', to label units as belonging to a specific cluster grouping.
    technology : str, optional
        Name of the generating technology, by default None

    Returns
    -------
    dataframe
        Aggragate values for generators in a technology cluster
    """

    # Define a function to compute the weighted mean.
    # The issue here is that the df name needs to be used in the function.
    # So this will need to be within a function that takes df as an input
    def wm(x):
        return np.average(x, weights=df.loc[x.index, settings["capacity_col"]])

    if df["heat_rate_mmbtu_mwh"].isnull().values.any():
        # mean =
        # df["heat_rate_mmbtu_mwh"] = df["heat_rate_mmbtu_mwh"].fillna(
        #     df["heat_rate_mmbtu_mwh"].median()
        # )
        start_cap = df[settings["capacity_col"]].sum()
        df = df.loc[~df["heat_rate_mmbtu_mwh"].isnull(), :]
        end_cap = df[settings["capacity_col"]].sum()
        cap_diff = start_cap - end_cap
        logger.warning(f"dropped {cap_diff}MW because of null heat rate values")

    df_values = df.groupby("cluster").agg(
        {
            settings["capacity_col"]: "mean",
            "minimum_load_mw": "mean",
            "heat_rate_mmbtu_mwh": wm,
            "Fixed_OM_cost_per_MWyr": wm,
            "Var_OM_cost_per_MWh": wm,
        }
    )
    if df_values["heat_rate_mmbtu_mwh"].isnull().values.any():
        print(df)
        print(df_values)
    df_values["heat_rate_mmbtu_mwh_iqr"] = df.groupby("cluster").agg(
        {"heat_rate_mmbtu_mwh": iqr}
    )
    df_values["heat_rate_mmbtu_mwh_std"] = df.groupby("cluster").agg(
        {"heat_rate_mmbtu_mwh": "std"}
    )

    df_values["Min_power"] = (
        df_values["minimum_load_mw"] / df_values[settings["capacity_col"]]
    )

    df_values["num_units"] = df.groupby("cluster")["cluster"].count()

    if technology:
        df_values["technology"] = technology

    return df_values


def add_genx_model_tags(df, settings):
    """
    Each generator type needs to have certain tags for use by the GenX model. Each tag
    is a column, e.g. THERM for thermal generators. These columns and tag values are
    defined in the settings file and applied here. Tags are (usually?) boolean 0/1
    values.

    Parameters
    ----------
    df : dataframe
        Clusters of generators. The index should have a column 'technology', which
        is used to map tag values.
    settings : dict
        User-defined settings loaded from a YAML file.

    Returns
    -------
    dataframe
        The original generator cluster results with new columns for each model tag.
    """
    model_tag_cols = settings.get("model_tag_names", [])

    # Create a new dataframe with the same index
    for tag_col in model_tag_cols:
        df[tag_col] = settings.get("default_model_tag")

        try:
            for tech, tag_value in settings.get("model_tag_values", {})[
                tag_col
            ].items():
                df.loc[df["technology"].str.contains(tech), tag_col] = tag_value
        except (KeyError, AttributeError) as e:
            logger.warning(f"No model tag values found for {tag_col} ({e})")

    # Change tags with specific regional values for a technology
    if isinstance(settings["regional_tag_values"], dict):
        flat_regional_tags = flatten(settings["regional_tag_values"])

        for tag_tuple, tag_value in flat_regional_tags.items():
            region, tag_col, tech = tag_tuple
            df.loc[
                (df["region"] == region) & (df["technology"].str.contains(tech)),
                tag_col,
            ] = tag_value

    # Make unit size = 1 where Commit = 0 to avoid GenX bug
    try:
        df.loc[df["Commit"] == 0, "Cap_size"] = 1
    except KeyError:
        logger.warning("No model tag 'Commit' is included in the settings file.")

    return df


def load_ipm_shapefile(settings, path=IPM_GEOJSON_PATH):
    """
    Load the shapefile of IPM regions

    Parameters
    ----------
    settings : dict
        User-defined parameters from a settings YAML file. This is where any region
        aggregations would be defined.

    Returns
    -------
    geodataframe
        Regions to use in the study with the matching geometry for each.
    """
<<<<<<< HEAD
    region_agg_map = reverse_dict_of_lists(settings.get("region_aggregations"))

    # IPM regions to keep. Regions not in this list will be dropped
    keep_regions = [
        x
        for x in settings["model_regions"] + list(region_agg_map)
        if x not in region_agg_map.values()
    ]
=======
    keep_regions, region_agg_map = regions_to_keep(settings)
>>>>>>> 848676d7

    ipm_regions = gpd.read_file(IPM_GEOJSON_PATH)

    if settings.get("user_region_geodata_fn"):
        logger.info("Appending user regions to IPM Regions")
        user_regions = gpd.read_file(
            Path(settings["input_folder"]) / settings["user_region_geodata_fn"]
        )
        user_regions = user_regions.to_crs(ipm_regions.crs)
        ipm_regions = ipm_regions.append(user_regions)
    # ipm_regions = gpd.read_file(IPM_SHAPEFILE_PATH)

    model_regions_gdf = ipm_regions.loc[ipm_regions["IPM_Region"].isin(keep_regions)]
    model_regions_gdf = map_agg_region_names(
        model_regions_gdf, region_agg_map, "IPM_Region", "model_region"
    ).reset_index(drop=True)

    return model_regions_gdf


def download_860m(settings: dict) -> pd.ExcelFile:
    """Load the entire 860m file into memory as an ExcelFile object.

    Parameters
    ----------
    settings : dict
        User-defined settings loaded from a YAML file. This is where the EIA860m
        filename is defined.

    Returns
    -------
    pd.ExcelFile
        The ExcelFile object with all sheets from 860m.
    """
    try:
        fn = settings["eia_860m_fn"]
    except KeyError:
        # No key in the settings file
        logger.info("Trying to determine the most recent EIA860m file...")
        fn = find_newest_860m()

    # Only the most recent file will not have archive in the url
    url = f"https://www.eia.gov/electricity/data/eia860m/xls/{fn}"
    archive_url = f"https://www.eia.gov/electricity/data/eia860m/archive/xls/{fn}"

    local_file = DATA_PATHS["eia_860m"] / fn
    if local_file.exists():
        logger.info(f"Reading a local copy of the EIA860m file {fn}")
        eia_860m = pd.ExcelFile(local_file)
    else:
        logger.info(f"Downloading the EIA860m file {fn}")
        try:
            download_save(url, local_file)
            eia_860m = pd.ExcelFile(local_file)
        except XLRDError:
            logger.warning("A more recent version of EIA-860m is available")
            download_save(archive_url, local_file)
            eia_860m = pd.ExcelFile(local_file)
        # write the file to disk

    return eia_860m


def find_newest_860m() -> str:
    """Scrape the EIA 860m page to find the most recently posted file.

    Returns
    -------
    str
        Name of most recently posted file
    """
    site_url = "https://www.eia.gov/electricity/data/eia860m/"
    r = requests.get(site_url)
    soup = BeautifulSoup(r.content, "lxml")
    table = soup.find("table", attrs={"class": "simpletable"})
    href = table.find("a")["href"]
    fn = href.split("/")[-1]

    return fn


def clean_860m_sheet(
    eia_860m: pd.ExcelFile, sheet_name: str, settings: dict
) -> pd.DataFrame:
    """Load a sheet from the 860m ExcelFile object and clean it.

    Parameters
    ----------
    eia_860m : ExcelFile
        Entire 860m file loaded into memory
    sheet_name : str
        Name of the sheet to load as a dataframe
    settings : dict
        User-defined settings loaded from a YAML file.

    Returns
    -------
    pd.DataFrame
        One of the sheets from 860m
    """

    df = eia_860m.parse(
        sheet_name=sheet_name, skiprows=1, skipfooter=1, na_values=[" "]
    )
    df = df.rename(columns=planned_col_map)

    if sheet_name in ["Operating", "Planned"]:
        df.loc[:, "operational_status_code"] = df.loc[:, "operational_status"].map(
            op_status_map
        )

    if sheet_name == "Planned":
        df = df.loc[
            df["operational_status_code"].isin(settings["proposed_status_included"]), :
        ]

    return df


def load_860m(settings: dict) -> Dict[str, pd.DataFrame]:
    """Load the planned, canceled, and retired sheets from an EIA 860m file.

    Parameters
    ----------
    settings : dict
        User-defined settings loaded from a YAML file. This is where the EIA860m
        filename is defined.

    Returns
    -------
    Dict[str, pd.DataFrame]
        The 860m dataframes, with the keys 'planned', 'canceled', and 'retired'.
    """
    sheet_map = {
        "planned": "Planned",
        "canceled": "Canceled or Postponed",
        "retired": "Retired",
    }

    fn = settings.get("eia_860m_fn")
    if not fn:
        fn = find_newest_860m()

    fn_name = Path(fn).stem

    data_dict = {}
    eia_860m_excelfile = None
    for name, sheet in sheet_map.items():
        pkl_path = DATA_PATHS["eia_860m"] / f"{fn_name}_{name}.pkl"
        if pkl_path.exists():
            data_dict[name] = pd.read_pickle(pkl_path)
        else:
            if eia_860m_excelfile is None:
                eia_860m_excelfile = download_860m(settings)
            data_dict[name] = clean_860m_sheet(eia_860m_excelfile, sheet, settings)
            data_dict[name].to_pickle(pkl_path)

    return data_dict


def import_proposed_generators(planned, settings, model_regions_gdf):
    """
    Load the most recent proposed generating units from EIA860m. Will also add
    any planned generators that are included in the settings file.

    Parameters
    ----------
    settings : dict
        User defined parameters from a settings YAML file
    model_regions_gdf : geodataframe
        Contains the name and geometry of each region being used in the study

    Returns
    -------
    dataframe
        All proposed generators.
    """

    # Some plants don't have lat/lon data. Log this now to determine if any action is
    # needed, then drop them from the dataframe.
    no_lat_lon = planned.loc[
        (planned["latitude"].isnull()) | (planned["longitude"].isnull()), :
    ].copy()
    if not no_lat_lon.empty:
        no_lat_lon_cap = no_lat_lon[settings["capacity_col"]].sum()
        logger.warning(
            "Some generators do not have lon/lat data. Check the source "
            "file to determine if they should be included in results. "
            f"\nThe affected generators account for {no_lat_lon_cap} in balancing "
            "authorities: "
            f"\n{no_lat_lon['balancing_authority_code'].tolist()}"
        )

    planned = planned.dropna(subset=["latitude", "longitude"])

    # Convert the lon/lat values to geo points. Need to add an initial CRS and then
    # change it to align with the IPM regions
    print("Creating gdf")
    planned_gdf = gpd.GeoDataFrame(
        planned.copy(),
        geometry=gpd.points_from_xy(planned.longitude.copy(), planned.latitude.copy()),
        crs={"init": "epsg:4326"},
    )
    # planned_gdf.crs = {"init": "epsg:4326"}
    if planned_gdf.crs != model_regions_gdf.crs:
        planned_gdf = planned_gdf.to_crs(model_regions_gdf.crs)

    planned_gdf = gpd.sjoin(model_regions_gdf.drop(columns="IPM_Region"), planned_gdf)

    # Add planned additions from the settings file
    if settings["additional_planned"]:
        i = 0
        for record in settings["additional_planned"]:
            plant_id, gen_id, model_region = record
            plant_record = planned.loc[
                (planned["plant_id_eia"] == plant_id)
                & (planned["generator_id"] == gen_id),
                :,
            ]
            plant_record["model_region"] = model_region

            planned_gdf = planned_gdf.append(plant_record, sort=False)
            i += 1
        logger.info(f"{i} generators were added to the planned list based on settings")

    planned_gdf.loc[:, "heat_rate_mmbtu_mwh"] = planned_gdf.loc[
        :, "technology_description"
    ].map(settings["proposed_gen_heat_rates"])

    # The default EIA heat rate for non-thermal technologies is 9.21
    planned_gdf.loc[
        planned_gdf["heat_rate_mmbtu_mwh"].isnull(), "heat_rate_mmbtu_mwh"
    ] = 9.21

    planned_gdf.loc[:, "minimum_load_mw"] = (
        planned_gdf["technology_description"].map(settings["proposed_min_load"])
        * planned_gdf[settings["capacity_col"]]
    )

    # Assume anything else being built at scale is wind/solar and will have a Min_power
    # of 0
    planned_gdf.loc[planned_gdf["minimum_load_mw"].isnull(), "minimum_load_mw"] = 0

    planned_gdf = planned_gdf.set_index(
        ["plant_id_eia", "prime_mover_code", "energy_source_code_1"]
    )

    # Add a retirement year based on the planned start year
    label_retirement_year(
        df=planned_gdf,
        settings=settings,
        age_col="planned_operating_year",
        add_additional_retirements=False,
    )

    if settings["group_technologies"] is True:
        planned_gdf = group_technologies(planned_gdf, settings)
        print(planned_gdf["technology_description"].unique().tolist())

    keep_cols = [
        "model_region",
        "technology_description",
        "generator_id",
        settings["capacity_col"],
        "minimum_load_mw",
        "operational_status_code",
        "heat_rate_mmbtu_mwh",
        "retirement_year",
    ]

    return planned_gdf.loc[:, keep_cols]


def gentype_region_capacity_factor(
    pudl_engine, plant_region_map, settings, years_filter=None
):
    """
    Calculate the average capacity factor for all generators of a type/region. This
    uses all years of available data unless otherwise specified. The potential
    generation is calculated for every year a plant is in operation using the capacity
    type specified in settings (nameplate, summer, or winter) and the number of hours
    in each year.

    As of this time PUDL only has generation data back to 2011.

    Parameters
    ----------
    pudl_engine : sqlalchemy.Engine
        A sqlalchemy connection for use by pandas
    plant_region_map : dataframe
        A dataframe with the region for every plant
    settings : dictionary
        The dictionary of settings with a dictionary of region aggregations

    Returns
    -------
    DataFrame
        A dataframe with the capacity factor of every selected technology
    """

    cap_col = settings["capacity_col"]

    # Include standby (SB) generators since they are in our capacity totals
    sql = """
        SELECT
            G.report_date,
            G.plant_id_eia,
            G.generator_id,
            SUM(G.capacity_mw) AS capacity_mw,
            SUM(G.summer_capacity_mw) as summer_capacity_mw,
            SUM(G.winter_capacity_mw) as winter_capacity_mw,
            G.technology_description,
            G.fuel_type_code_pudl
        FROM
            generators_eia860 G
        WHERE operational_status_code NOT IN ('RE', 'OS', 'IP', 'CN')
        GROUP BY
            G.report_date,
            G.plant_id_eia,
            G.technology_description,
            G.fuel_type_code_pudl,
            G.generator_id
        ORDER by G.plant_id_eia, G.report_date
    """

    plant_gen_tech_cap = pd.read_sql_query(
        sql, pudl_engine, parse_dates=["report_date"]
    )
    plant_gen_tech_cap = plant_gen_tech_cap.loc[
        plant_gen_tech_cap["plant_id_eia"].isin(plant_region_map["plant_id_eia"]), :
    ]

    plant_gen_tech_cap = fill_missing_tech_descriptions(plant_gen_tech_cap)
    plant_tech_cap = group_generators_at_plant(
        df=plant_gen_tech_cap,
        by=["plant_id_eia", "report_date", "technology_description"],
        agg_fn={cap_col: "sum"},
    )

    plant_tech_cap = plant_tech_cap.merge(
        plant_region_map, on="plant_id_eia", how="left"
    )

    label_small_hydro(plant_tech_cap, settings, by=["plant_id_eia", "report_date"])

    sql = """
        SELECT
            strftime('%Y', GF.report_date) AS report_date,
            GF.plant_id_eia,
            SUM(GF.net_generation_mwh) AS net_generation_mwh,
            GF.fuel_type_code_pudl
        FROM
            generation_fuel_eia923 GF
        GROUP BY
            strftime('%Y', GF.report_date),
            GF.plant_id_eia,
            GF.fuel_type_code_pudl
        ORDER by GF.plant_id_eia, strftime('%Y', GF.report_date)
    """
    generation = pd.read_sql_query(sql, pudl_engine, parse_dates={"report_date": "%Y"})

    capacity_factor = pudl.helpers.merge_on_date_year(
        plant_tech_cap, generation, on=["plant_id_eia"], how="left"
    )

    if settings["group_technologies"] is True:
        capacity_factor = group_technologies(capacity_factor, settings)

    if years_filter is None:
        years_filter = {
            tech: settings["capacity_factor_default_year_filter"]
            for tech in plant_gen_tech_cap["technology_description"].unique()
        }
        if type(settings["alt_year_filters"]) is dict:
            for tech, value in settings["alt_year_filters"].items():
                years_filter[tech] = value

        data_years = plant_gen_tech_cap["report_date"].dt.year.unique()

        # Use all years where the value is None

        for tech, value in years_filter.items():
            if value is None:
                years_filter[tech] = data_years

    df_list = []
    for tech, years in years_filter.items():
        _df = capacity_factor.loc[
            (capacity_factor["technology_description"] == tech)
            & (capacity_factor["report_date"].dt.year.isin(years)),
            :,
        ]
        df_list.append(_df)
    capacity_factor = pd.concat(df_list, sort=False)

    # get a unique set of dates to generate the number of hours
    dates = capacity_factor["report_date"].drop_duplicates()
    dates_to_hours = pd.DataFrame(
        data={
            "report_date": dates,
            "hours": dates.apply(
                lambda d: (
                    pd.date_range(d, periods=2, freq="YS")[1]
                    - pd.date_range(d, periods=2, freq="YS")[0]
                )
                / pd.Timedelta(hours=1)
            ),
        }
    )

    # merge in the hours for the calculation
    capacity_factor = capacity_factor.merge(dates_to_hours, on=["report_date"])
    capacity_factor["potential_generation_mwh"] = (
        capacity_factor[cap_col] * capacity_factor["hours"]
    )

    capacity_factor_tech_region = capacity_factor.groupby(
        ["model_region", "technology_description"], as_index=False
    )[["potential_generation_mwh", "net_generation_mwh"]].sum()

    # actually calculate capacity factor wooo!
    capacity_factor_tech_region["capacity_factor"] = (
        capacity_factor_tech_region["net_generation_mwh"]
        / capacity_factor_tech_region["potential_generation_mwh"]
    )

    capacity_factor_tech_region.rename(
        columns={"model_region": "region", "technology_description": "technology"},
        inplace=True,
    )

    logger.debug(capacity_factor_tech_region)

    return capacity_factor_tech_region


def add_fuel_labels(df, fuel_prices, settings):
    """Add a Fuel column with the approproriate regional fuel for each generator type

    Parameters
    ----------
    df : DataFrame
        Generator clusters dataframe with all existing and proposed technologies
    fuel_prices : DataFrame
        Prices of fuels from EIA AEO scenarios in each census region. Columns include
        ['year', 'price', 'fuel', 'region', 'scenario', 'full_fuel_name']
    settings : dictionary
        The dictionary of settings with fuel price variables

    Returns
    -------
    DataFrame
        Same as input, but with a new column "Fuel" that is either the name of the
        corresponding fuel (coal, natural_gas, uranium, or distillate) or "None".
    """

    df["Fuel"] = "None"
    for eia_tech, fuel in settings["tech_fuel_map"].items():
        try:
            if eia_tech == "Natural Gas Steam Turbine":
                # No ATB natural gas steam turbine and I match it with coal for O&M
                # which would screw this up and list natural gas as a fuel for ATB
                # coal plants
                atb_tech = None
            else:
                atb_tech = settings["eia_atb_tech_map"][eia_tech].split("_")[0]
        except KeyError:
            # No corresponding ATB technology
            atb_tech = None
        scenario = settings["aeo_fuel_scenarios"][fuel]
        model_year = settings["model_year"]

        for aeo_region, model_regions in settings["aeo_fuel_region_map"].items():
            fuel_name = ("_").join([aeo_region, scenario, fuel])
            assert (
                fuel_prices.query(
                    "year==@model_year & full_fuel_name==@fuel_name"
                ).empty
                is False
            ), f"{fuel_name} doesn't show up in {model_year}"

            df.loc[
                (df["technology"] == eia_tech) & df["region"].isin(model_regions),
                "Fuel",
            ] = fuel_name

            if atb_tech is not None:
                df.loc[
                    (df["technology"].str.contains(atb_tech))
                    & df["region"].isin(model_regions),
                    "Fuel",
                ] = fuel_name

    for ccs_tech, ccs_fuel in settings["ccs_fuel_map"].items():
        scenario = settings["aeo_fuel_scenarios"][ccs_fuel.split("_")[0]]
        for aeo_region, model_regions in settings["aeo_fuel_region_map"].items():
            ccs_fuel_name = ("_").join([aeo_region, scenario, ccs_fuel])

            df.loc[
                (df["technology"].str.contains(ccs_tech))
                & df["region"].isin(model_regions),
                "Fuel",
            ] = ccs_fuel_name

    return df


def calculate_transmission_inv_cost(resource_df, settings):
    """Calculate the transmission investment cost for each new resource

    Parameters
    ----------
    resource_df : DataFrame
        Each row represents a single resource within a region. Should have columns
        `region` and `spur_line_miles`.
    settings : dict
        A dictionary of user-supplied settings. Must have keys `spur_line_wacc`,
        'spur_line_investment_years', and 'spur_line_capex_mw_mile'.

    Returns
    -------
    DataFrame
        Modified copy of the input dataframe with new columns of 'spur_line_capex' and
        'spur_line_inv_mwyr'.

    Raises
    ------
    UserWarning
        Spur line capex per MW-mile was not provided for all of the model regions.
    TypeError
        The settings parameter 'spur_line_capex_mw_mile' is neither a dictionary nor a
        numeric value.
    KeyError
        Not all of the required keys are in the settings dictionary.
    """

    for param in [
        "spur_line_wacc",
        "spur_line_investment_years",
        "spur_line_capex_mw_mile",
    ]:
        if param not in settings:
            raise KeyError(
                f"{param} is a required parameter but was not found in the settings file"
            )

    if isinstance(settings["spur_line_capex_mw_mile"], collections.abc.Mapping):
        if not set(settings["spur_line_capex_mw_mile"]).issubset(
            settings["model_regions"]
        ):
            raise UserWarning(
                f"Spur line capex values were only provided for regions"
                f" {settings['spur_line_capex_mw_mile'].keys()} in the settings file.\n"
                f"All regions ({settings['model_regions']}) must be included if region"
                " mappings are used."
            )
        else:
            resource_df["spur_line_capex"] = (
                resource_df["region"].map(settings["spur_line_capex_mw_mile"])
                * resource_df["spur_miles"]
            )
    elif isinstance(settings["spur_line_capex_mw_mile"], Number):
        resource_df["spur_line_capex"] = (
            settings["spur_line_capex_mw_mile"] * resource_df["spur_miles"]
        )
    else:
        raise TypeError(
            "The settings parameter 'spur_line_capex_mw_mile' should be a dictionary"
            " with <region>: <capex> or a single numeric value.\n"
            f"You provided {settings['spur_line_capex_mw_mile']}"
        )

    resource_df.loc[
        ~(resource_df["interconnect_annuity"] > 0), "interconnect_annuity"
    ] = investment_cost_calculator(
        resource_df["spur_line_capex"],
        settings["spur_line_wacc"],
        settings["spur_line_investment_years"],
    )

    return resource_df


def add_transmission_inv_cost(resource_df):
    """Add tranmission investment costs to plant investment costs

    Parameters
    ----------
    resource_df : DataFrame
        Each row represents a single resource within a region. Should have columns
        `Inv_cost_per_MWyr` and `spur_line_inv_mwyr`.

    Returns
    -------
    DataFrame
        A modified copy of the input dataframe where 'Inv_cost_per_MWyr' represents the
        combined plant and spur line investment costs. The new column
        plant_inv_cost_mwyr represents just the plant investment costs.
    """

    if "interconnect_annuity" not in resource_df.columns:
        logger.warning(
            "Spur line investment costs have not been calculated and are not included "
            "in the total investment costs."
        )
    resource_df["plant_inv_cost_mwyr"] = resource_df.loc[:, "Inv_cost_per_MWyr"]
    resource_df["Inv_cost_per_MWyr"] = (
        resource_df["Inv_cost_per_MWyr"] + resource_df["interconnect_annuity"]
    )

    return resource_df


def save_weighted_hr(weighted_unit_hr, pudl_engine):
    pass


class GeneratorClusters:
    """
    This class is used to determine genererating units that will likely be operating
    in a given year, clusters them according to parameters for the settings file,
    and determines the average operating characteristics of each cluster. Structuring
    this as a class isn't strictly necessary but makes it easier to access generator
    data part-way through the process.
    """

    def __init__(
        self,
        pudl_engine,
        pudl_out,
        settings,
        current_gens=True,
        sort_gens=False,
        plant_region_map_table="plant_region_map_epaipm",
        settings_agg_key="region_aggregations",
    ):
        """

        Parameters
        ----------
        pudl_engine : sqlalchemy.Engine
            A sqlalchemy connection for use by pandas
        pudl_out : pudl.PudlTabl
            A PudlTabl object for loading pre-calculated PUDL analysis data
        settings : dictionary
            The dictionary of settings with a dictionary of region aggregations
        """
        self.pudl_engine = pudl_engine
        self.pudl_out = pudl_out
        self.settings = settings
        self.current_gens = current_gens
        self.sort_gens = sort_gens
        self.model_regions_gdf = load_ipm_shapefile(self.settings)
        self.weighted_unit_hr = None

        if self.current_gens:
            self.data_years = self.settings["data_years"]

            self.gens_860 = load_generator_860_data(self.pudl_engine, self.data_years)
            self.gens_entity = pd.read_sql_table(
                "generators_entity_eia", self.pudl_engine
            )

            bga = self.pudl_out.bga()
            self.bga = bga.loc[
                bga.report_date.dt.year.isin(self.data_years), :
            ].drop_duplicates(["plant_id_eia", "generator_id"])

            logger.info("Loading map of plants to IPM regions")
            self.plant_region_map = load_plant_region_map(
                self.gens_860,
                self.pudl_engine,
                self.settings,
                self.model_regions_gdf,
                table=plant_region_map_table,
            )

            self.gen_923 = load_923_gen_fuel_data(
                self.pudl_engine,
                self.pudl_out,
                model_region_map=self.plant_region_map,
                data_years=self.data_years,
            )

            self.eia_860m = load_860m(self.settings)
            self.planned_860m = self.eia_860m["planned"]
            self.canceled_860m = self.eia_860m["canceled"]
            self.retired_860m = self.eia_860m["retired"]

            self.ownership = load_ownership_eia860(self.pudl_engine, self.data_years)
            self.plants_860 = load_plants_860(self.pudl_engine, self.data_years)
            self.utilities_eia = load_utilities_eia(self.pudl_engine)
        else:
            self.existing_resources = pd.DataFrame()

        self.offshore_spur_costs = fetch_atb_offshore_spur_costs(
            self.pudl_engine, self.settings
        )
        self.atb_costs = fetch_atb_costs(
            self.pudl_engine, self.settings, self.offshore_spur_costs
        )
        self.atb_hr = fetch_atb_heat_rates(self.pudl_engine)

        self.fuel_prices = fetch_fuel_prices(self.settings)

    def fill_na_heat_rates(self, df):
        """Fill null heat rate values with the median of the series. Not many null
        values are expected.

        Parameters
        ----------
        df : DataFrame
            Must contain the column 'heat_rate_mmbtu_mwh'

        Returns
        -------
        Dataframe
            Same as input but with any null values replaced by the median.
        """

        median_hr = df["heat_rate_mmbtu_mwh"].median()
        df["heat_rate_mmbtu_mwh"].fillna(median_hr, inplace=True)

        return df

    def create_demand_response_gen_rows(self, scenario):
        """Create rows for demand response/management resources to include in the
        generators file.

        Parameters
        ----------
        scenario : str
            Name of the scenario to use data for.

        Returns
        -------
        DataFrame
            One row for each region/DSM resource with values in all columns filled.
        """
        year = self.settings["model_year"]
        df_list = []
        self.demand_response_profiles = {}

        if self.settings["demand_response_resources"] is not None:
            for resource, parameters in self.settings["demand_response_resources"][
                year
            ].items():

                _df = pd.DataFrame(
                    index=self.settings["model_regions"],
                    columns=self.settings["generator_columns"],
                )
                _df = _df.drop(columns="Resource")
                _df["technology"] = resource
                _df["region"] = self.settings["model_regions"]

                dr_path = (
                    Path.cwd()
                    / self.settings["input_folder"]
                    / self.settings["demand_response_fn"]
                )
                dr_profile = make_demand_response_profiles(
                    dr_path, resource, self.settings
                )
                self.demand_response_profiles[resource] = dr_profile

                dr_capacity = demand_response_resource_capacity(
                    dr_profile, resource, self.settings
                )
                dr_capacity_scenario = dr_capacity.squeeze()
                _df["Existing_Cap_MW"] = _df["region"].map(dr_capacity_scenario)

                if isinstance(parameters["parameter_values"], dict):
                    for col, value in parameters["parameter_values"].items():
                        _df[col] = value

                df_list.append(_df)

            dr_rows = pd.concat(df_list)
            dr_rows["New_Build"] = -1
            dr_rows["Fuel"] = "None"
            dr_rows["cluster"] = 1
            dr_rows = dr_rows.fillna(0)
        else:
            dr_rows = pd.DataFrame()

        return dr_rows

    def create_region_technology_clusters(self, return_retirement_capacity=False):
        """
        Calculation of average unit characteristics within a technology cluster
        (capacity, minimum load, heat rate) and the number of units in the cluster.

        Parameters
        ----------
        plant_region_map_table : str, optional
            Name of the table with region names for each plant, by default
            "plant_region_map_epaipm"
        settings_agg_key : str, optional
            Name of the settings dictionary key with regional aggregations, by default
            "region_aggregations"
        return_retirement_capacity : bool, optional
            If retired generators should be retured as a second dataframe, by default
            False

        Returns
        -------
        dataframe

        """
        self.gens_860_model = (
            self.gens_860.pipe(
                supplement_generator_860_data,
                self.gens_entity,
                self.bga,
                self.plant_region_map,
                self.settings,
            )
            .pipe(remove_canceled_860m, self.canceled_860m)
            .pipe(remove_retired_860m, self.retired_860m)
            .pipe(label_retirement_year, self.settings, add_additional_retirements=True)
            .pipe(label_small_hydro, self.settings, by=["plant_id_eia"])
            .pipe(group_technologies, self.settings)
        )
        self.gens_860_model = self.gens_860_model.pipe(
            modify_cc_prime_mover_code, self.gens_860_model
        )
        self.gens_860_model.drop_duplicates(inplace=True)

        self.annual_gen_hr_923 = (
            self.gen_923.pipe(modify_cc_prime_mover_code, self.gens_860_model)
            .pipe(group_gen_by_year_fuel_primemover)
            .pipe(add_923_heat_rate)
        )

        # Add heat rates to the data we already have from 860
        logger.info("Loading heat rate data for units and generator/fuel combinations")
        self.prime_mover_hr_map = plant_pm_heat_rates(self.annual_gen_hr_923)
        if self.weighted_unit_hr is None:
            self.weighted_unit_hr = unit_generator_heat_rates(
                self.pudl_out, self.data_years
            )
        else:
            logger.info("Using unit heat rates from previous round.")

        # Merge the PUDL calculated heat rate data and set the index for easy
        # mapping using plant/prime mover heat rates from 923
        hr_cols = ["plant_id_eia", "unit_id_pudl", "heat_rate_mmbtu_mwh"]
        idx = ["plant_id_eia", "prime_mover_code", "energy_source_code_1"]
        self.units_model = self.gens_860_model.merge(
            self.weighted_unit_hr[hr_cols],
            on=["plant_id_eia", "unit_id_pudl"],
            how="left",
        ).set_index(idx)

        logger.info(
            f"Units model technologies are "
            f"{self.units_model.technology_description.unique().tolist()}"
        )
        # print(units_model.head())

        logger.info(
            "Assigning technology/fuel heat rates where unit heat rates are not "
            "available"
        )
        self.units_model.loc[
            self.units_model.heat_rate_mmbtu_mwh.isnull(), "heat_rate_mmbtu_mwh"
        ] = self.units_model.loc[
            self.units_model.heat_rate_mmbtu_mwh.isnull()
        ].index.map(
            self.prime_mover_hr_map
        )

        # Fill any null heat rate values for each tech
        for tech in self.units_model["technology_description"]:
            self.units_model.loc[
                self.units_model.technology_description == tech, :
            ] = self.fill_na_heat_rates(
                self.units_model.loc[self.units_model.technology_description == tech, :]
            )
        # assert (
        #     self.units_model["heat_rate_mmbtu_mwh"].isnull().any() is False
        # ), "There are still some null heat rate values"

        logger.info(
            f"Units model technologies are "
            f"{self.units_model.technology_description.unique().tolist()}"
        )
        logger.info(
            f"Before adding proposed generators, {len(self.units_model)} units with "
            f"{self.units_model[self.settings['capacity_col']].sum()} MW capacity"
        )
        proposed_gens = import_proposed_generators(
            planned=self.planned_860m,
            settings=self.settings,
            model_regions_gdf=self.model_regions_gdf,
        )
        logger.info(
            f"Proposed gen technologies are "
            f"{proposed_gens.technology_description.unique().tolist()}"
        )
        logger.info(f"{proposed_gens[self.settings['capacity_col']].sum()} MW proposed")
        self.units_model = pd.concat([proposed_gens, self.units_model], sort=False)

        # Create a pudl unit id based on plant and generator id where one doesn't exist.
        # This is used later to match the cluster numbers to plants
        self.units_model.reset_index(inplace=True)
        self.units_model.loc[self.units_model.unit_id_pudl.isnull(), "unit_id_pudl"] = (
            self.units_model.loc[
                self.units_model.unit_id_pudl.isnull(), "plant_id_eia"
            ].astype(str)
            + "_"
            + self.units_model.loc[
                self.units_model.unit_id_pudl.isnull(), "generator_id"
            ].astype(str)
        ).values
        self.units_model.set_index(idx, inplace=True)

        logger.info("Calculating plant O&M costs")
        techs = self.settings["num_clusters"].keys()
        self.units_model = (
            self.units_model.rename(columns={"technology_description": "technology"})
            .query("technology.isin(@techs).values")
            .pipe(atb_fixed_var_om_existing, self.atb_costs, self.atb_hr, self.settings)
        )

        # logger.info(
        #     f"After adding proposed, units model technologies are "
        #     f"{self.units_model.technology_description.unique().tolist()}"
        # )
        logger.info(
            f"After adding proposed generators, {len(self.units_model)} units with "
            f"{self.units_model[self.settings['capacity_col']].sum()} MW capacity"
        )

        techs = list(self.settings["num_clusters"])

        num_clusters = {}
        for region in self.settings["model_regions"]:
            num_clusters[region] = self.settings["num_clusters"].copy()

        if self.settings.get("alt_num_clusters"):
            for region in self.settings["alt_num_clusters"]:
                for tech, cluster_size in self.settings["alt_num_clusters"][
                    region
                ].items():
                    num_clusters[region][tech] = cluster_size

        region_tech_grouped = self.units_model.loc[
            (self.units_model.technology.isin(techs))
            & (self.units_model.retirement_year >= self.settings["model_year"]),
            :,
        ].groupby(["model_region", "technology"])

        self.retired = self.units_model.loc[
            self.units_model.retirement_year < self.settings["model_year"], :
        ]

        # gens_860 lost the ownership code... refactor this!
        self.all_gens_860 = load_generator_860_data(self.pudl_engine, self.data_years)
        # Getting weighted ownership for each unit, which will be used below.
        self.weighted_ownership = weighted_ownership_by_unit(
            self.units_model, self.all_gens_860, self.ownership, self.settings
        )

        # For each group, cluster and calculate the average size/min load/heat rate
        # logger.info("Creating technology clusters by region")
        logger.info("Creating technology clusters by region")
        unit_list = []
        self.cluster_list = []
        alt_cluster_method = self.settings.get("alt_cluster_method")
        if alt_cluster_method is None:
            alt_cluster_method = {}

        for _, df in region_tech_grouped:
            region, tech = _
            grouped = group_units(df, self.settings)

            # This is bad. Should be setting up a dictionary of objects that picks the
            # correct clustering method. Can't keep doing if statements as the number of
            # methods grows. CHANGE LATER.
            if self.settings["alt_cluster_method"] is None:
                if num_clusters[region][tech] > 0:
                    clusters = cluster.KMeans(
                        n_clusters=num_clusters[region][tech], random_state=6
                    ).fit(preprocessing.StandardScaler().fit_transform(grouped))

                    grouped["cluster"] = (
                        clusters.labels_ + 1
                    )  # Change to 1-index for julia

            else:
                if (region in self.settings[alt_cluster_method].keys()) and (
                    tech in self.settings[alt_cluster_method][region]["technology"]
                ):

                    grouped = cluster_by_owner(
                        df,
                        self.weighted_ownership,
                        # self.ownership,
                        self.plants_860,
                        region,
                        tech,
                        self.settings,
                    )

                elif num_clusters[region][tech] > 0:
                    clusters = cluster.KMeans(
                        n_clusters=num_clusters[region][tech], random_state=6
                    ).fit(preprocessing.StandardScaler().fit_transform(grouped))

                    grouped["cluster"] = (
                        clusters.labels_ + 1
                    )  # Change to 1-index for julia

            # Saving individual unit data for later analysis (if needed)
            unit_list.append(grouped)

            # Don't add technologies with specified 0 clusters
            if num_clusters[region][tech] != 0:
                _df = calc_unit_cluster_values(grouped, self.settings, tech)
                _df["region"] = region
                self.cluster_list.append(_df)

        # Save some data about individual units for easy access
        self.all_units = pd.concat(unit_list, sort=False)
        self.all_units = pd.merge(
            self.units_model.reset_index(),
            self.all_units,
            on=["plant_id_eia", "unit_id_pudl"],
            how="left",
        ).merge(
            self.plants_860[["plant_id_eia", "utility_id_eia"]],
            on=["plant_id_eia"],
            how="left",
        )

        logger.info("Finalizing generation clusters")
        self.results = pd.concat(self.cluster_list)
        logger.info(
            f"Results technologies are {self.results.technology.unique().tolist()}"
        )

        # if self.settings.get("region_wind_pv_cap_fn"):
        #     from powergenome.external_data import overwrite_wind_pv_capacity

        #     logger.info("Setting existing wind/pv using external file")
        #     self.results = overwrite_wind_pv_capacity(self.results, self.settings)

        self.results = self.results.reset_index().set_index(
            ["region", "technology", "cluster"]
        )
        self.results.rename(
            columns={
                self.settings["capacity_col"]: "Cap_size",
                "heat_rate_mmbtu_mwh": "Heat_rate_MMBTU_per_MWh",
            },
            inplace=True,
        )

        # Calculate average capacity factors
        if type(self.settings["capacity_factor_techs"]) is list:
            self.capacity_factors = gentype_region_capacity_factor(
                self.pudl_engine, self.plant_region_map, self.settings
            )

            self.results = pd.merge(
                self.results.reset_index(),
                self.capacity_factors[["region", "technology", "capacity_factor"]],
                on=["region", "technology"],
                how="left",
            )

            if self.settings["derate_capacity"] is True:
                derate_techs = self.settings["derate_techs"]
                self.results.loc[:, "unmodified_cap_size"] = self.results.loc[
                    :, "Cap_size"
                ].copy()
                self.results.loc[
                    self.results["technology"].isin(derate_techs), "Cap_size"
                ] = (
                    self.results.loc[
                        self.results["technology"].isin(derate_techs),
                        "unmodified_cap_size",
                    ]
                    * self.results.loc[
                        self.results["technology"].isin(derate_techs), "capacity_factor"
                    ]
                )

        # Round Cap_size to prevent GenX error.
        self.results = self.results.round(3)
        self.results["Cap_size"] = self.results["Cap_size"].round(2)
        self.results["Existing_Cap_MW"] = self.results.Cap_size * self.results.num_units
        self.results["unmodified_existing_cap_mw"] = (
            self.results["unmodified_cap_size"] * self.results["num_units"]
        )

        if self.settings.get("region_wind_pv_cap_fn"):
            from powergenome.external_data import overwrite_wind_pv_capacity

            logger.info("Setting existing wind/pv using external file")
            self.results = overwrite_wind_pv_capacity(self.results, self.settings)

        # Add fixed/variable O&M based on NREL atb
        self.results = (
            self.results
            # .pipe(
            #     atb_fixed_var_om_existing, self.atb_costs, self.atb_hr, self.settings
            # )
            # .pipe(atb_new_generators, self.atb_costs, self.atb_hr, self.settings)
            .pipe(startup_fuel, self.settings)
            .pipe(add_fuel_labels, self.fuel_prices, self.settings)
            .pipe(startup_nonfuel_costs, self.settings)
            .pipe(add_genx_model_tags, self.settings)
        )

        if self.sort_gens:
            logger.info("Sorting new resources alphabetically.")
            self.results = self.results.sort_values(["region", "technology"])

        # self.results = self.results.rename(columns={"technology": "Resource"})
        self.results["Resource"] = snake_case_col(self.results["technology"])

        return self.results

    def create_new_generators(self):

        self.new_generators = atb_new_generators(
            self.atb_costs, self.atb_hr, self.settings
        )

        self.new_generators = (
            self.new_generators.pipe(startup_fuel, self.settings)
            .pipe(add_fuel_labels, self.fuel_prices, self.settings)
            .pipe(startup_nonfuel_costs, self.settings)
            .pipe(add_genx_model_tags, self.settings)
        )

        if self.sort_gens:
            logger.info("Sorting new resources alphabetically.")
            self.new_generators = self.new_generators.sort_values(
                ["region", "technology"]
            )

        if "capacity_limit_spur_line_fn" in self.settings:
            self.new_generators = (
                self.new_generators.pipe(add_resource_max_cap_spur_line, self.settings)
                .pipe(calculate_transmission_inv_cost, self.settings)
                .pipe(add_transmission_inv_cost)
            )
        else:
            logger.warning("No settings parameter for max capacity/spur line file")

        if self.settings.get("demand_response_fn"):
            dr_rows = self.create_demand_response_gen_rows(
                scenario=self.settings["demand_response"]
            )

            self.new_generators = pd.concat([self.new_generators, dr_rows])

        # self.new_generators = self.new_generators.rename(
        #     columns={"technology": "Resource"}
        # )
        self.new_generators["Resource"] = snake_case_col(
            self.new_generators["technology"]
        )

        return self.new_generators

    def create_all_generators(self):

        if self.current_gens:
            self.existing_resources = self.create_region_technology_clusters()

        self.new_resources = self.create_new_generators()

        self.all_resources = pd.concat(
            [self.existing_resources, self.new_resources], ignore_index=True
        )

        self.all_resources = self.all_resources.round(3)
        self.all_resources["Cap_size"] = self.all_resources["Cap_size"].round(2)
        self.all_resources["Heat_rate_MMBTU_per_MWh"] = self.all_resources[
            "Heat_rate_MMBTU_per_MWh"
        ].round(2)

        # Set Min_power of wind/solar to 0
        self.all_resources.loc[self.all_resources["DISP"] == 1, "Min_power"] = 0

        self.all_resources["R_ID"] = np.array(range(len(self.all_resources))) + 1

        if self.current_gens:
            logger.info(
                f"Capacity of {self.all_resources['Existing_Cap_MW'].sum()} MW in final clusters"
            )

        col_order = self.settings["generator_columns"]

        return self.all_resources.reindex(columns=col_order)<|MERGE_RESOLUTION|>--- conflicted
+++ resolved
@@ -382,19 +382,8 @@
 
     # Settings has a dictionary of lists for regional aggregations. Need
     # to reverse this to use in a map method.
-<<<<<<< HEAD
-    region_agg_map = reverse_dict_of_lists(settings.get(settings_agg_key))
-
-    # IPM regions to keep. Regions not in this list will be dropped from the
-    # dataframe
-    keep_regions = [
-        x
-        for x in settings["model_regions"] + list(region_agg_map)
-        if x not in region_agg_map.values()
-    ]
-=======
     keep_regions, region_agg_map = regions_to_keep(settings)
->>>>>>> 848676d7
+
 
     # Create a new column "model_region" with labels that we're using for aggregated
     # regions
@@ -1265,18 +1254,8 @@
     geodataframe
         Regions to use in the study with the matching geometry for each.
     """
-<<<<<<< HEAD
-    region_agg_map = reverse_dict_of_lists(settings.get("region_aggregations"))
-
-    # IPM regions to keep. Regions not in this list will be dropped
-    keep_regions = [
-        x
-        for x in settings["model_regions"] + list(region_agg_map)
-        if x not in region_agg_map.values()
-    ]
-=======
     keep_regions, region_agg_map = regions_to_keep(settings)
->>>>>>> 848676d7
+
 
     ipm_regions = gpd.read_file(IPM_GEOJSON_PATH)
 
