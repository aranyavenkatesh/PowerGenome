import collections
import logging
from numbers import Number
from typing import Dict
import re

import requests

import geopandas as gpd
import numpy as np
import pandas as pd
from pathlib import Path
import pudl
from bs4 import BeautifulSoup
from flatten_dict import flatten
from powergenome.cluster_method import (
    cluster_by_owner,
    cluster_kmeans,
    weighted_ownership_by_unit,
)
from powergenome.eia_opendata import fetch_fuel_prices
from powergenome.external_data import (
    make_demand_response_profiles,
    demand_response_resource_capacity,
    add_resource_max_cap_spur,
)
from powergenome.load_data import (
    load_ipm_plant_region_map,
    load_ownership_eia860,
    load_plants_860,
    load_utilities_eia,
)
from powergenome.nrelatb import (
    atb_fixed_var_om_existing,
    atb_new_generators,
    fetch_atb_costs,
    fetch_atb_heat_rates,
    fetch_atb_offshore_spur_costs,
    investment_cost_calculator,
)
from powergenome.params import CLUSTER_BUILDER, DATA_PATHS, IPM_GEOJSON_PATH
from powergenome.price_adjustment import inflation_price_adjustment
from powergenome.resource_clusters import map_eia_technology
from powergenome.util import (
    download_save,
    map_agg_region_names,
    reverse_dict_of_lists,
    snake_case_col,
    regions_to_keep,
)
from scipy.stats import iqr
from sklearn import cluster, preprocessing
from xlrd import XLRDError
from datetime import datetime as dt

logger = logging.getLogger(__name__)


planned_col_map = {
    "Entity ID": "utility_id_eia",
    "Entity Name": "utility_name",
    "Plant ID": "plant_id_eia",
    "Plant Name": "plant_name",
    "Sector": "sector_name",
    "Plant State": "state",
    "Generator ID": "generator_id",
    "Unit Code": "unit_code",
    "Nameplate Capacity (MW)": "capacity_mw",
    "Net Summer Capacity (MW)": "summer_capacity_mw",
    "Net Winter Capacity (MW)": "winter_capacity_mw",
    "Technology": "technology_description",
    "Energy Source Code": "energy_source_code_1",
    "Prime Mover Code": "prime_mover_code",
    "Planned Operation Month": "planned_operating_month",
    "Planned Operation Year": "planned_operating_year",
    "Status": "operational_status",
    "County": "county",
    "Latitude": "latitude",
    "Longitude": "longitude",
    "Google Map": "google_map",
    "Bing Map": "bing_map",
    "Balancing Authority Code": "balancing_authority_code",
}

op_status_map = {
    "(V) Under construction, more than 50 percent complete": "V",
    "(TS) Construction complete, but not yet in commercial operation": "TS",
    "(U) Under construction, less than or equal to 50 percent complete": "U",
    "(T) Regulatory approvals received. Not under construction": "T",
    "(P) Planned for installation, but regulatory approvals not initiated": "P",
    "(L) Regulatory approvals pending. Not under construction": "L",
    "(OT) Other": "OT",
}

TRANSMISSION_TYPES = ["spur", "offshore_spur", "tx"]


def fill_missing_tech_descriptions(df):
    """
    EIA 860 records before 2014 don't have a technology description. If we want to
    include any of this data in the historical record (e.g. heat rates or capacity
    factors) then they need to be filled in.

    Parameters
    ----------
    df : dataframe
        A pandas dataframe with columns plant_id_eia, generator_id, and
        technology_description.

    Returns
    -------
    dataframe
        Same data that came in, but with missing technology_description values filled
        in.
    """
    start_len = len(df)
    df = df.sort_values(by="report_date")
    df_list = []
    for _, _df in df.groupby(["plant_id_eia", "generator_id"], as_index=False):
        _df["technology_description"].fillna(method="bfill", inplace=True)
        df_list.append(_df)
    results = pd.concat(df_list, ignore_index=True, sort=False)

    end_len = len(results)
    assert (
        start_len == end_len
    ), "Somehow records were dropped when filling tech_descriptions"
    return results


def group_generators_at_plant(df, by=["plant_id_eia"], agg_fn={"capacity_mw": "sum"}):
    """
    Group generators at a plant. This is a flexible function that lets a user group
    by the desired attributes (e.g. plant id) and perform aggregated operations on each
    group.

    This function also might be a bit unnecessary given how simple it is.

    Parameters
    ----------
    df : dataframe
        Pandas dataframe with information on power plants.
    by : list, optional
        Columns to use for the groupby, by default ["plant_id_eia"]
    agg_fn : dict, optional
        Aggregation function to pass to groupby, by default {"capacity_mw": "sum"}

    Returns
    -------
    dataframe
        The grouped dataframe with aggregation functions applied.
    """

    df_grouped = df.groupby(by, as_index=False).agg(agg_fn)

    return df_grouped


def startup_fuel(df, settings):
    """Add startup fuel consumption for generators

    Parameters
    ----------
    df : DataFrame
        All generator clusters. Must have a column "technology". Can include both EIA
        and NRELATB technology names.
    settings : dictionary
        User-defined settings loaded from a YAML file. Keys in "startup_fuel_use"
        must match those in "eia_atb_tech_map".

    Returns
    -------
    DataFrame
        Modified dataframe with the new column "Start_fuel_MMBTU_per_MW".
    """
    df["Start_fuel_MMBTU_per_MW"] = 0
    for eia_tech, fuel_use in (settings.get("startup_fuel_use") or {}).items():
        atb_tech = settings["eia_atb_tech_map"][eia_tech]

        df.loc[df["technology"] == eia_tech, "Start_fuel_MMBTU_per_MW"] = fuel_use
        df.loc[
            df["technology"].str.contains(atb_tech), "Start_fuel_MMBTU_per_MW"
        ] = fuel_use

    return df


def startup_nonfuel_costs(df, settings):
    """Add inflation adjusted startup nonfuel costs per MW for generators

    Parameters
    ----------
    df : DataFrame
        Must contain a column "technology" with the names of each technology type.
    settings : dict
        Dictionary based on YAML settings file. Must contain the keys
        "startup_costs_type", "startup_vom_costs_mw", "existing_startup_costs_tech_map",
        etc.

    Returns
    -------
    DataFrame
        Modified df with new column "Start_cost_per_MW"
    """
    logger.info("Adding non-fuel startup costs")
    target_usd_year = settings["target_usd_year"]

    vom_costs = settings["startup_vom_costs_mw"]
    vom_usd_year = settings["startup_vom_costs_usd_year"]

    logger.info(
        f"Changing non-fuel VOM costs from {vom_usd_year} to " f"{target_usd_year}"
    )
    for key, cost in vom_costs.items():
        vom_costs[key] = inflation_price_adjustment(
            price=cost, base_year=vom_usd_year, target_year=target_usd_year
        )

    startup_type = settings["startup_costs_type"]
    startup_costs = settings[startup_type]
    startup_costs_usd_year = settings["startup_costs_per_cold_start_usd_year"]

    logger.info(
        f"Changing non-fuel startup costs from {vom_usd_year} to {target_usd_year}"
    )
    for key, cost in startup_costs.items():
        startup_costs[key] = inflation_price_adjustment(
            price=cost, base_year=startup_costs_usd_year, target_year=target_usd_year
        )

    df["Start_cost_per_MW"] = 0

    for existing_tech, cost_tech in settings["existing_startup_costs_tech_map"].items():
        total_startup_costs = vom_costs[cost_tech] + startup_costs[cost_tech]
        df.loc[
            df["technology"].str.contains(existing_tech), "Start_cost_per_MW"
        ] = total_startup_costs

    for new_tech, cost_tech in settings["new_build_startup_costs"].items():
        total_startup_costs = vom_costs[cost_tech] + startup_costs[cost_tech]
        df.loc[
            df["technology"].str.contains(new_tech), "Start_cost_per_MW"
        ] = total_startup_costs
    df.loc[:, "Start_cost_per_MW"] = df.loc[:, "Start_cost_per_MW"]

    # df.loc[df["technology"].str.contains("Nuclear"), "Start_cost_per_MW"] = "FILL VALUE"

    return df


def group_technologies(df, settings):
    """
    Group different technologies together based on parameters in the settings file.
    An example would be to put a bunch of different technologies under the umbrella
    category of "biomass" or "peaker".

    Parameters
    ----------
    df : dataframe
        Pandas dataframe with
    settings : dictionary
        User-defined settings loaded from a YAML file. Must have key tech_groups.

    Returns
    -------
    dataframe
        Same as incoming dataframe but with grouped technology types
    """
    if settings.get("group_technologies"):

        df["_technology"] = df["technology_description"]
        for tech, group in settings["tech_groups"].items():
            df.loc[df["technology_description"].isin(group), "_technology"] = tech

        for region, tech_list in (settings.get("regional_no_grouping") or {}).items():
            df.loc[
                (df["model_region"] == region)
                & (df["technology_description"].isin(tech_list)),
                "_technology",
            ] = df.loc[
                (df["model_region"] == region)
                & (df["technology_description"].isin(tech_list)),
                "technology_description",
            ]

        df.loc[:, "technology_description"] = df.loc[:, "_technology"]
        df = df.drop(columns=["_technology"])

        return df


def label_hydro_region(gens_860, pudl_engine, model_regions_gdf):
    """
    Label hydro facilities that don't have a region by default.

    Parameters
    ----------
    gens_860 : dataframe
        Infomation on all generators from PUDL
    pudl_engine : sqlalchemy.Engine
        A sqlalchemy connection for use by pandas
    model_regions_gdf : dataframe
        Geodataframe of the model regions

    Returns
    -------
    dataframe
        Plant id and region for any hydro that didn't originally have a region label.
    """

    plant_entity = pd.read_sql_table("plants_entity_eia", pudl_engine)

    model_hydro = gens_860.loc[
        gens_860["technology_description"] == "Conventional Hydroelectric"
    ].merge(plant_entity[["plant_id_eia", "latitude", "longitude"]], on="plant_id_eia")

    no_lat_lon = model_hydro.loc[
        (model_hydro["latitude"].isnull()) | (model_hydro["longitude"].isnull()), :
    ]
    if not no_lat_lon.empty:
        print(no_lat_lon["summer_capacity_mw"].sum(), " MW without lat/lon")
    model_hydro = model_hydro.dropna(subset=["latitude", "longitude"])

    # Convert the lon/lat values to geo points. Need to add an initial CRS and then
    # change it to align with the IPM regions
    model_hydro_gdf = gpd.GeoDataFrame(
        model_hydro,
        geometry=gpd.points_from_xy(model_hydro.longitude, model_hydro.latitude),
        crs="EPSG:4326",
    )

    if model_hydro_gdf.crs != model_regions_gdf.crs:
        model_hydro_gdf = model_hydro_gdf.to_crs(model_regions_gdf.crs)

    model_hydro_gdf = gpd.sjoin(model_regions_gdf, model_hydro_gdf)
    model_hydro_gdf = model_hydro_gdf.rename(columns={"IPM_Region": "region"})

    keep_cols = ["plant_id_eia", "region"]
    return model_hydro_gdf.loc[:, keep_cols]


def load_plant_region_map(
    gens_860, pudl_engine, settings, model_regions_gdf, table="plant_region_map_epaipm"
):
    """
    Load the region that each plant is located in.

    Parameters
    ----------
    pudl_engine : sqlalchemy.Engine
        A sqlalchemy connection for use by pandas
    settings : dictionary
        The dictionary of settings with a dictionary of region aggregations
    table : str, optional
        The SQL table to load, by default "plant_region_map_epaipm"

    Returns
    -------
    dataframe
        A dataframe where each plant has an associated "model_region" mapped
        from the original region labels.
    """
    # Load dataframe of region labels for each EIA plant id
    region_map_df = pd.read_sql_table(table, con=pudl_engine)

    if settings.get("plant_region_map_fn"):
        user_region_map_df = pd.read_csv(
            Path(settings["input_folder"]) / settings["plant_region_map_fn"]
        )
        assert (
            "region" in user_region_map_df.columns
        ), f"The column 'region' must appear in {settings['plant_region_map_fn']}"
        assert (
            "plant_id_eia" in user_region_map_df.columns
        ), f"The column 'plant_id_eia' must appear in {settings['plant_region_map_fn']}"

        user_region_map_df = user_region_map_df.set_index("plant_id_eia")

        region_map_df.loc[
            region_map_df["plant_id_eia"].isin(user_region_map_df.index), "region"
        ] = region_map_df["plant_id_eia"].map(user_region_map_df["region"])

    # Label hydro using the IPM shapefile because NEEDS seems to drop some hydro
    all_hydro_regions = label_hydro_region(gens_860, pudl_engine, model_regions_gdf)

    region_map_df = pd.concat(
        [region_map_df, all_hydro_regions], ignore_index=True, sort=False
    ).drop_duplicates(subset=["plant_id_eia"], keep="first")

    # Settings has a dictionary of lists for regional aggregations. Need
    # to reverse this to use in a map method.
    keep_regions, region_agg_map = regions_to_keep(settings)

    # Create a new column "model_region" with labels that we're using for aggregated
    # regions

    model_region_map_df = region_map_df.loc[
        region_map_df.region.isin(keep_regions), :
    ].drop(columns="id")

    model_region_map_df = map_agg_region_names(
        df=model_region_map_df,
        region_agg_map=region_agg_map,
        original_col_name="region",
        new_col_name="model_region",
    )

    # There are some cases of plants with generators assigned to different IPM regions.
    # If regions are aggregated there may be some duplicates in the results.
    model_region_map_df = model_region_map_df.drop_duplicates(
        subset=["plant_id_eia", "model_region"]
    )

    return model_region_map_df


def label_retirement_year(
    df,
    settings,
    age_col="operating_date",
    settings_retirement_table="retirement_ages",
    add_additional_retirements=True,
):
    """
    Add a retirement year column to the dataframe based on the year each generator
    started operating.

    Parameters
    ----------
    df : dataframe
        Dataframe of generators
    settings : dictionary
        The dictionary of settings with a dictionary of generator lifetimes
    age_col : str, optional
        The dataframe column to use when calculating the retirement year, by default
        "operating_date"
    settings_retirement_table : str, optional
        The settings dictionary key for another dictionary of generator retirement
        lifetimes, by default "retirement_ages"
    add_additional_retirements : bool, optional
        Logic to determine if additional retirements from the settings file should
        be checked. For example, this isn't necessary when adding proposed generators
        because we probably won't be setting an artifically early retirement year.
    """

    start_len = len(df)
    retirement_ages = settings[settings_retirement_table]

    if df.loc[df["technology_description"].isnull(), :].empty is False:
        df = fill_missing_tech_descriptions(df)

    for tech, life in retirement_ages.items():
        try:
            df.loc[df.technology_description == tech, "retirement_year"] = (
                df.loc[df.technology_description == tech, age_col].dt.year + life
            )
        except AttributeError:
            # This is a bit hacky but for the proposed plants I have an int column
            df.loc[df.technology_description == tech, "retirement_year"] = (
                df.loc[df.technology_description == tech, age_col] + life
            )

    try:
        df.loc[~df["planned_retirement_date"].isnull(), "retirement_year"] = df.loc[
            ~df["planned_retirement_date"].isnull(), "planned_retirement_date"
        ].dt.year
    except KeyError:
        pass

    # Add additonal retirements from settings file
    if settings.get("additional_retirements") and add_additional_retirements:
        logger.info("Changing retirement dates based on settings file")
        model_year = settings["model_year"]
        start_ret_cap = df.loc[
            df["retirement_year"] < model_year, settings["capacity_col"]
        ].sum()
        logger.info(f"Starting retirement capacity is {start_ret_cap} MW")
        i = 0
        ret_cap = 0
        for record in settings["additional_retirements"]:
            plant_id, gen_id, ret_year = record
            # gen ids are strings, not integers
            gen_id = str(gen_id)

            df.loc[
                (df["plant_id_eia"] == plant_id) & (df["generator_id"] == gen_id),
                "retirement_year",
            ] = ret_year

            i += 1
            ret_cap += df.loc[
                (df["plant_id_eia"] == plant_id) & (df["generator_id"] == gen_id),
                settings["capacity_col"],
            ].sum()

        end_ret_cap = df.loc[
            df["retirement_year"] < model_year, settings["capacity_col"]
        ].sum()
        logger.info(f"Ending retirement capacity is {end_ret_cap} MW")
        if not end_ret_cap > start_ret_cap:
            logger.debug(
                "Adding retirements from settings didn't change the retiring capacity."
            )
        if end_ret_cap - start_ret_cap != ret_cap:
            logger.debug(
                f"Retirement diff is {end_ret_cap - start_ret_cap}, adding retirements "
                f"yields {ret_cap} MW"
            )
        logger.info(
            f"The retirement year for {i} plants, totaling {ret_cap} MW, was changed "
            "based on settings file parameters"
        )
    else:
        logger.info("No retirement dates changed based on the settings file")

    end_len = len(df)

    assert start_len == end_len

    return df


def label_small_hydro(df, settings, by=["plant_id_eia"]):
    """
    Use rules from the settings file to label plants below a certain size as small
    hydroelectric rather than conventional hydroelectric.

    Parameters
    ----------
    df : dataframe
        EIA 860 data on generators
    settings : dict
        User-defined parameters from a settings file
    by : list, optional
        What columns to use in the groupby function when summing capacity, by default
        ["plant_id_eia"]

    Returns
    -------
    dataframe
        If the user wants to label small hydro plants, some of the conventional
        hydro facilities will have their technology type changed to small hydro.
    """
    if not settings.get("small_hydro"):
        return df
    if "report_date" not in by and "report_date" in df.columns:
        # by.append("report_date")
        logger.warning("'report_date' is in the df but not used in the groupby")
    region_agg_map = reverse_dict_of_lists(settings.get("region_aggregations", {}))
    keep_regions = [
        x
        for x in settings["model_regions"] + list(region_agg_map)
        if x in settings["small_hydro_regions"]
    ]
    start_len = len(df)
    size_cap = settings["small_hydro_mw"]
    cap_col = settings.get("capacity_col")
    if not cap_col in df:
        cap_col = "capacity_mw"

    start_hydro_capacity = df.query(
        "technology_description=='Conventional Hydroelectric'"
    )[cap_col].sum()

    plant_capacity = (
        df.loc[
            (df["technology_description"] == "Conventional Hydroelectric")
            & (df["model_region"].isin(keep_regions))
        ]
        .groupby(by, as_index=False)[cap_col]
        .sum()
    )

    small_hydro_plants = plant_capacity.loc[
        plant_capacity[cap_col] <= size_cap, "plant_id_eia"
    ]

    df.loc[
        (df["technology_description"] == "Conventional Hydroelectric")
        & (df["plant_id_eia"].isin(small_hydro_plants)),
        "technology_description",
    ] = "Small Hydroelectric"

    end_len = len(df)
    small_hydro_capacity = df.query("technology_description=='Small Hydroelectric'")[
        cap_col
    ].sum()
    end_conv_hydro_capacity = df.query(
        "technology_description=='Conventional Hydroelectric'"
    )[cap_col].sum()

    assert start_len == end_len
    assert np.allclose(
        start_hydro_capacity, small_hydro_capacity + end_conv_hydro_capacity
    )

    return df


def load_generator_860_data(pudl_engine, data_years=[2017]):
    """
    Load EIA 860 generator data from the PUDL database

    Parameters
    ----------
    pudl_engine : sqlalchemy.Engine
        A sqlalchemy connection for use by pandas
    data_years : list, optional
        Years of data to load, by default [2017]

    Returns
    -------
    dataframe
        All of the generating units from PUDL
    """

    sql = """
        SELECT * FROM generators_eia860
        WHERE operational_status_code NOT IN ('RE', 'OS', 'IP', 'CN')
    """
    gens_860 = pd.read_sql_query(
        sql=sql, con=pudl_engine, parse_dates=["planned_retirement_date", "report_date"]
    )
    gens_860 = gens_860.loc[gens_860["report_date"].dt.year.isin(data_years), :]

    return gens_860


def supplement_generator_860_data(
    gens_860, gens_entity, bga, model_region_map, settings
):
    """
    Load data about each generating unit in the model area.

    Parameters
    ----------
    gens_860 : dataframe
        Information on all generating units for the given data years.
    pudl_engine : sqlalchemy.Engine
        A sqlalchemy connection for use by pandas
    settings : dictionary
        The dictionary of settings with a dictionary of region aggregations
    pudl_out : pudl.PudlTabl
        A PudlTabl object for loading pre-calculated PUDL analysis data
    model_region_map : dataframe
        A dataframe with columns 'plant_id_eia' and 'model_region' (aggregated regions)
    data_years : list, optional
        Years of data to include, by default [2017]

    Returns
    -------
    dataframe
        Data about each generator and generation unit that will be included in the
        model. Columns include:

        ['plant_id_eia', 'generator_id',
       'capacity_mw', 'energy_source_code_1',
       'energy_source_code_2', 'minimum_load_mw', 'operational_status_code',
       'planned_new_capacity_mw', 'switch_oil_gas', 'technology_description',
       'time_cold_shutdown_full_load_code', 'model_region', 'prime_mover_code',
       'operating_date', 'boiler_id', 'unit_id_eia', 'unit_id_pudl',
       'retirement_year']
    """

    initial_capacity = (
        gens_860.loc[gens_860["plant_id_eia"].isin(model_region_map["plant_id_eia"])]
        .groupby("technology_description")[settings["capacity_col"]]
        .sum()
    )

    # Add pudl unit ids, only include specified data years

    # Combine generator data that can change over time with static entity data
    # and only keep generators that are in a region of interest

    gen_cols = [
        # "report_date",
        "plant_id_eia",
        # "plant_name",
        "generator_id",
        # "balancing_authority_code",
        settings["capacity_col"],
        "energy_source_code_1",
        "energy_source_code_2",
        "minimum_load_mw",
        "operational_status_code",
        "planned_new_capacity_mw",
        "switch_oil_gas",
        "technology_description",
        "time_cold_shutdown_full_load_code",
        "planned_retirement_date",
    ]

    entity_cols = ["plant_id_eia", "generator_id", "prime_mover_code", "operating_date"]

    bga_cols = [
        "plant_id_eia",
        "generator_id",
        "boiler_id",
        "unit_id_eia",
        "unit_id_pudl",
    ]

    # In this merge of the three dataframes we're trying to label each generator with
    # the model region it is part of, the prime mover and operating date, and the
    # PUDL unit codes (where they exist).
    gens_860_model = (
        pd.merge(
            gens_860[gen_cols],
            model_region_map.drop(columns="region"),
            on="plant_id_eia",
            how="inner",
        )
        .merge(
            gens_entity[entity_cols], on=["plant_id_eia", "generator_id"], how="inner"
        )
        .merge(bga[bga_cols], on=["plant_id_eia", "generator_id"], how="left")
    )

    merged_capacity = gens_860_model.groupby("technology_description")[
        settings["capacity_col"]
    ].sum()
    if not np.allclose(initial_capacity.sum(), merged_capacity.sum()):
        logger.warning(
            f"Capacity changed from {initial_capacity} \nto \n{merged_capacity}"
        )

    return gens_860_model


def create_plant_gen_id(df):
    """Combine the plant id and generator id to form a unique combination

    Parameters
    ----------
    df : dataframe
        Must contain columns plant_id_eia and generator_id

    Returns
    -------
    dataframe
        Same as input but with the additional column plant_gen_id
    """

    df["plant_gen_id"] = (
        df["plant_id_eia"].astype(str) + "_" + df["generator_id"].astype(str)
    )

    return df


def remove_canceled_860m(df, canceled_860m):
    """Remove generators that 860m shows as having been canceled

    Parameters
    ----------
    df : dataframe
        All of the EIA 860 generators
    canceled_860m : dataframe
        From the 860m Canceled or Postponed sheet

    Returns
    -------
    dataframe
        Same as input, but possibly without generators that were proposed
    """
    df = create_plant_gen_id(df)
    canceled_860m = create_plant_gen_id(canceled_860m)

    canceled = df.loc[df["plant_gen_id"].isin(canceled_860m["plant_gen_id"]), :]

    not_canceled_df = df.loc[~df["plant_gen_id"].isin(canceled_860m["plant_gen_id"]), :]

    not_canceled_df = not_canceled_df.drop(columns="plant_gen_id")

    if not canceled.empty:
        assert len(df) == len(canceled) + len(not_canceled_df)

    return not_canceled_df


def remove_retired_860m(df, retired_860m):
    """Remove generators that 860m shows as having been retired

    Parameters
    ----------
    df : dataframe
        All of the EIA 860 generators
    retired_860m : dataframe
        From the 860m Retired sheet

    Returns
    -------
    dataframe
        Same as input, but possibly without generators that have retired
    """

    df = create_plant_gen_id(df)
    retired_860m = create_plant_gen_id(retired_860m)

    retired = df.loc[df["plant_gen_id"].isin(retired_860m["plant_gen_id"]), :]

    not_retired_df = df.loc[~df["plant_gen_id"].isin(retired_860m["plant_gen_id"]), :]

    not_retired_df = not_retired_df.drop(columns="plant_gen_id")

    if not retired.empty:
        assert len(df) == len(retired) + len(not_retired_df)

    return not_retired_df


def remove_future_retirements_860m(df, retired_860m):
    """Remove generators that 860m shows as having been retired

    Parameters
    ----------
    df : dataframe
        All of the EIA 860 generators
    retired_860m : dataframe
        From the 860m Retired sheet

    Returns
    -------
    dataframe
        Same as input, but possibly without generators that have retired
    """

    df = create_plant_gen_id(df)
    retired_860m = create_plant_gen_id(retired_860m)

    retired = df.loc[df["plant_gen_id"].isin(retired_860m["plant_gen_id"]), :]

    not_retired_df = df.loc[~df["plant_gen_id"].isin(retired_860m["plant_gen_id"]), :]

    not_retired_df = not_retired_df.drop(columns="plant_gen_id")

    if not retired.empty:
        assert len(df) == len(retired) + len(not_retired_df)

    return not_retired_df


def load_923_gen_fuel_data(pudl_engine, pudl_out, model_region_map, data_years=[2017]):
    """
    Load generation and fuel data for each plant. EIA-923 provides these values for
    each prime mover/fuel combination at every generator. This data can be used to
    calculate the heat rate of generators at a single plant. Generators sharing a prime
    mover (e.g. multiple combustion turbines) will end up sharing the same heat rate.

    Parameters
    ----------
    pudl_engine : sqlalchemy.Engine
        A sqlalchemy connection for use by pandas
    pudl_out : pudl.PudlTabl
        A PudlTabl object for loading pre-calculated PUDL analysis data
    model_region_map : dataframe
        A dataframe with columns 'plant_id_eia' and 'model_region' (aggregated regions)
    data_years : list, optional
        Years of data to include, by default [2017]

    Returns
    -------
    dataframe
        Generation, fuel use, and heat rates of prime mover/fuel combos over all data
        years. Columns are:

        ['plant_id_eia', 'fuel_type', 'fuel_type_code_pudl',
       'fuel_type_code_aer', 'prime_mover_code', 'fuel_consumed_units',
       'fuel_consumed_for_electricity_units', 'fuel_consumed_mmbtu',
       'fuel_consumed_for_electricity_mmbtu', 'net_generation_mwh',
       'heat_rate_mmbtu_mwh']
    """

    # Load 923 generation and fuel data for one or more years.
    # Only load plants in the model regions.
    sql = """
        SELECT * FROM generation_fuel_eia923
    """
    gen_fuel_923 = pd.read_sql_query(sql, pudl_engine, parse_dates=["report_date"])
    gen_fuel_923 = gen_fuel_923.loc[
        (gen_fuel_923["report_date"].dt.year.isin(data_years))
        & (gen_fuel_923["plant_id_eia"].isin(model_region_map.plant_id_eia)),
        :,
    ]

    return gen_fuel_923


def modify_cc_prime_mover_code(df, gens_860):
    """Change combined cycle prime movers from CA and CT to CC.

    The heat rate of combined cycle plants that aren't included in PUDL heat rate by
    unit should probably be done with the combustion and steam turbines combined. This
    modifies the prime mover code of those two generator types so that they match. It
    doesn't touch the CS code, which is for single shaft combined units.

    Parameters
    ----------
    df : dataframe
        A dataframe with columns prime_mover_code, and plant_id_eia.
    gens_860 : dataframe
        EIA860 dataframe with technology_description, unit_id_pudl, plant_id_eia
        columns.

    Returns
    -------
    dataframe
        Modified 923 dataframe where prime mover codes at CC generators that don't have
        a PUDL unit id are modified from CA and CT to CC.
    """
    cc_without_pudl_id = gens_860.loc[
        (gens_860["unit_id_pudl"].isnull())
        & (gens_860["technology_description"] == "Natural Gas Fired Combined Cycle"),
        "plant_id_eia",
    ]
    df.loc[
        (df["plant_id_eia"].isin(cc_without_pudl_id))
        & (df["prime_mover_code"].isin(["CA", "CT"])),
        "prime_mover_code",
    ] = "CC"

    return df


def group_gen_by_year_fuel_primemover(df):
    """
    Group generation and fuel consumption by plant, prime mover, and fuel type. Only
    matters where multiple years of data are used, otherwise output should be the same
    as input.

    Parameters
    ----------
    df : dataframe
        Generation and fuel consumption data from EIA 923 for each plant, prime mover,
        and fuel type

    Returns
    -------
    dataframe
        Sum of generation and fuel consumption data (if multiple years).
    """

    # Group the data by plant, fuel type, and prime mover
    by = [
        "plant_id_eia",
        "fuel_type",
        "fuel_type_code_pudl",
        "fuel_type_code_aer",
        "prime_mover_code",
    ]

    annual_gen_fuel_923 = (
        (
            df.drop(columns=["id", "nuclear_unit_id"])
            .groupby(by=by, as_index=False)[
                "fuel_consumed_units",
                "fuel_consumed_for_electricity_units",
                "fuel_consumed_mmbtu",
                "fuel_consumed_for_electricity_mmbtu",
                "net_generation_mwh",
            ]
            .sum()
        )
        .reset_index()
        .drop(columns="index")
        .sort_values(["plant_id_eia", "fuel_type", "prime_mover_code"])
    )

    return annual_gen_fuel_923


def add_923_heat_rate(df):
    """
    Small function to calculate the heat rate of records with fuel consumption and net
    generation.

    Parameters
    ----------
    df : dataframe
        Must contain the columns net_generation_mwh and
        fuel_consumed_for_electricity_mmbtu

    Returns
    -------
    dataframe
        Same dataframe with new column of heat_rate_mmbtu_mwh
    """

    # Calculate the heat rate for each prime mover/fuel combination
    df["heat_rate_mmbtu_mwh"] = (
        df["fuel_consumed_for_electricity_mmbtu"] / df["net_generation_mwh"]
    )

    return df


def calculate_weighted_heat_rate(heat_rate_df):
    """
    Calculate the weighed heat rate when multiple years of data are used. Net generation
    in each year is used as the weights.

    Parameters
    ----------
    heat_rate_df : dataframe
        Currently the PudlTabl unit_hr method.

    Returns
    -------
    dataframe
        Heat rate weighted by annual generation for each plant and PUDL unit
    """

    def w_hr(df):

        weighted_hr = np.average(
            df["heat_rate_mmbtu_mwh"], weights=df["net_generation_mwh"]
        )
        return weighted_hr

    weighted_unit_hr = (
        heat_rate_df.groupby(["plant_id_eia", "unit_id_pudl"], as_index=False)
        .apply(w_hr)
        .reset_index()
    )

    weighted_unit_hr = weighted_unit_hr.rename(columns={0: "heat_rate_mmbtu_mwh"})

    return weighted_unit_hr


def plant_pm_heat_rates(annual_gen_fuel_923):
    """
    Calculate the heat rate by plant, prime mover, and fuel type. Values are saved
    as a dictionary.

    Parameters
    ----------
    annual_gen_fuel_923 : dataframe
        Data from the 923 generation and fuel use table. Heat rate for each row should
        already be calculated.

    Returns
    -------
    dict
        Keys are a tuple of plant id, prime mover, and fuel type. Values are the heat
        rate.
    """

    by = ["plant_id_eia", "prime_mover_code", "fuel_type"]
    annual_gen_fuel_923_groups = annual_gen_fuel_923.groupby(by)

    prime_mover_hr_map = {
        _: df["heat_rate_mmbtu_mwh"].values[0] for _, df in annual_gen_fuel_923_groups
    }

    return prime_mover_hr_map


def unit_generator_heat_rates(pudl_out, data_years):
    """
    Calculate the heat rate for each PUDL unit and generators that don't have a PUDL
    unit id.

    Parameters
    ----------
    pudl_out : pudl.PudlTabl
        A PudlTabl object for loading pre-calculated PUDL analysis data
    data_years : list
        Years of data to use

    Returns
    -------
    dataframe, dict
        A dataframe of heat rates for each pudl unit (columsn are ['plant_id_eia',
        'unit_id_pudl', 'heat_rate_mmbtu_mwh']).
    """

    # Load the pre-calculated PUDL unit heat rates for selected years.
    # Remove rows without generation or with null values.
    unit_hr = pudl_out.hr_by_unit()
    unit_hr = unit_hr.loc[
        (unit_hr.report_date.dt.year.isin(data_years))
        & (unit_hr.net_generation_mwh > 0),
        :,
    ].dropna()

    weighted_unit_hr = calculate_weighted_heat_rate(unit_hr)

    return weighted_unit_hr


def group_units(df, settings):
    """
    Group by units within a region/technology/cluster. Add a unique unit code
    (plant plus generator) for any generators that aren't part of a unit.


    Returns
    -------
    dataframe
        Grouped generators with the total capacity, minimum load, and average heat
        rate for each.
    """

    by = ["plant_id_eia", "unit_id_pudl"]
    # add a unit code (plant plus generator code) in cases where one doesn't exist
    df_copy = df.reset_index()
    #where operating date is not reported, assign operating date as the earliest of data years picked for clustering
    df_copy.loc[:,"operating_date_fillna"] = df_copy.loc[:,"operating_date"].fillna(dt(min(settings["data_years"]),1,1))
    df_copy.loc[ df_copy.loc[:,"operating_date"]==0,"operating_date_fillna"] = dt(min(settings["data_years"]),1,1)

    #convert operating date to unix time to use in calculate the "mean" operating date
    df_copy.loc[:,"operating_date_timestamp"] = df_copy.loc[:,"operating_date_fillna"].apply(lambda x: int(x.strftime('%s'))) 

    # All units should have the same heat rate so taking the mean will just keep the
    # same value.
    grouped_units = df_copy.groupby(by).agg(
        {
            settings["capacity_col"]: "sum",
            "minimum_load_mw": "sum",
            "heat_rate_mmbtu_mwh": "mean",
            "Fixed_OM_cost_per_MWyr": "mean",
            "Var_OM_cost_per_MWh": "mean",
            "operating_date_timestamp": "mean",
            "retirement_year": "mean",
        }
    )
    #calculate mean operating year for each cluster
    grouped_units.loc[:,"operating_year"] = grouped_units.loc[:,"operating_date_timestamp"].apply(lambda x: dt.fromtimestamp(int(x)).year)
    #drop the column operating_date_timestamp from final dataframe returned
    grouped_units.drop(["operating_date_timestamp"],axis=1, inplace=True)
    grouped_units = grouped_units.replace([np.inf, -np.inf], np.nan)
    grouped_units = grouped_units.fillna(grouped_units.mean())

    return grouped_units


def calc_unit_cluster_values(df, settings, technology=None):
    """
    Calculate the total capacity, minimum load, weighted heat rate, and number of
    units/generators in a technology cluster.

    Parameters
    ----------
    df : dataframe
        A dataframe with units/generators of a single technology. One column should be
        'cluster', to label units as belonging to a specific cluster grouping.
    technology : str, optional
        Name of the generating technology, by default None

    Returns
    -------
    dataframe
        Aggragate values for generators in a technology cluster
    """

    # Define a function to compute the weighted mean.
    # The issue here is that the df name needs to be used in the function.
    # So this will need to be within a function that takes df as an input
    def wm(x):
        return np.average(x, weights=df.loc[x.index, settings["capacity_col"]])

    if df["heat_rate_mmbtu_mwh"].isnull().values.any():
        # mean =
        # df["heat_rate_mmbtu_mwh"] = df["heat_rate_mmbtu_mwh"].fillna(
        #     df["heat_rate_mmbtu_mwh"].median()
        # )
        start_cap = df[settings["capacity_col"]].sum()
        df = df.loc[~df["heat_rate_mmbtu_mwh"].isnull(), :]
        end_cap = df[settings["capacity_col"]].sum()
        cap_diff = start_cap - end_cap
        logger.warning(f"dropped {cap_diff}MW because of null heat rate values")

    df_values = df.groupby("cluster").agg(
        {
            settings["capacity_col"]: "mean",
            "minimum_load_mw": "mean",
            "heat_rate_mmbtu_mwh": wm,
            "Fixed_OM_cost_per_MWyr": wm,
            "Var_OM_cost_per_MWh": wm,
            "operating_year": wm,
            "retirement_year": wm,
        }
    )
    df_values = df_values.astype({"operating_year": int})
    df_values = df_values.astype({"retirement_year": int})

    if df_values["heat_rate_mmbtu_mwh"].isnull().values.any():
        print(df)
        print(df_values)
    df_values["heat_rate_mmbtu_mwh_iqr"] = df.groupby("cluster").agg(
        {"heat_rate_mmbtu_mwh": iqr}
    )
    df_values["heat_rate_mmbtu_mwh_std"] = df.groupby("cluster").agg(
        {"heat_rate_mmbtu_mwh": "std"}
    )

    df_values["Min_power"] = (
        df_values["minimum_load_mw"] / df_values[settings["capacity_col"]]
    )

    df_values["num_units"] = df.groupby("cluster")["cluster"].count()

    if technology:
        df_values["technology"] = technology

    return df_values


def add_genx_model_tags(df, settings):
    """
    Each generator type needs to have certain tags for use by the GenX model. Each tag
    is a column, e.g. THERM for thermal generators. These columns and tag values are
    defined in the settings file and applied here. Tags are (usually?) boolean 0/1
    values.

    Parameters
    ----------
    df : dataframe
        Clusters of generators. The index should have a column 'technology', which
        is used to map tag values.
    settings : dict
        User-defined settings loaded from a YAML file.

    Returns
    -------
    dataframe
        The original generator cluster results with new columns for each model tag.
    """
    ignored = r"_"
    technology = df["technology"].str.replace(ignored, "")
    # Create a new dataframe with the same index
    default = settings.get("default_model_tag", 0)
    for tag_col in settings.get("model_tag_names", []):
        df[tag_col] = default

        try:
            for tech, tag_value in settings["model_tag_values"][tag_col].items():
                tech = re.sub(ignored, "", tech)
                mask = technology.str.contains(fr"^{tech}", case=False)
                df.loc[mask, tag_col] = tag_value
        except (KeyError, AttributeError) as e:
            logger.warning(f"No model tag values found for {tag_col} ({e})")

    # Change tags with specific regional values for a technology
    flat_regional_tags = flatten(settings.get("regional_tag_values", {}))

    for tag_tuple, tag_value in flat_regional_tags.items():
        region, tag_col, tech = tag_tuple
        tech = re.sub(ignored, "", tech)
        mask = technology.str.contains(fr"^{tech}", case=False)
        df.loc[(df["region"] == region) & mask, tag_col] = tag_value

    return df


def load_ipm_shapefile(settings, path=IPM_GEOJSON_PATH):
    """
    Load the shapefile of IPM regions

    Parameters
    ----------
    settings : dict
        User-defined parameters from a settings YAML file. This is where any region
        aggregations would be defined.

    Returns
    -------
    geodataframe
        Regions to use in the study with the matching geometry for each.
    """
    keep_regions, region_agg_map = regions_to_keep(settings)

    ipm_regions = gpd.read_file(IPM_GEOJSON_PATH)

    if settings.get("user_region_geodata_fn"):
        logger.info("Appending user regions to IPM Regions")
        user_regions = gpd.read_file(
            Path(settings["input_folder"]) / settings["user_region_geodata_fn"]
        )
        user_regions = user_regions.to_crs(ipm_regions.crs)
        ipm_regions = ipm_regions.append(user_regions)
    # ipm_regions = gpd.read_file(IPM_SHAPEFILE_PATH)

    model_regions_gdf = ipm_regions.loc[ipm_regions["IPM_Region"].isin(keep_regions)]
    model_regions_gdf = map_agg_region_names(
        model_regions_gdf, region_agg_map, "IPM_Region", "model_region"
    ).reset_index(drop=True)

    return model_regions_gdf


def download_860m(settings: dict) -> pd.ExcelFile:
    """Load the entire 860m file into memory as an ExcelFile object.

    Parameters
    ----------
    settings : dict
        User-defined settings loaded from a YAML file. This is where the EIA860m
        filename is defined.

    Returns
    -------
    pd.ExcelFile
        The ExcelFile object with all sheets from 860m.
    """
    try:
        fn = settings["eia_860m_fn"]
    except KeyError:
        # No key in the settings file
        logger.info("Trying to determine the most recent EIA860m file...")
        fn = find_newest_860m()

    # Only the most recent file will not have archive in the url
    url = f"https://www.eia.gov/electricity/data/eia860m/xls/{fn}"
    archive_url = f"https://www.eia.gov/electricity/data/eia860m/archive/xls/{fn}"

    local_file = DATA_PATHS["eia_860m"] / fn
    if local_file.exists():
        logger.info(f"Reading a local copy of the EIA860m file {fn}")
        eia_860m = pd.ExcelFile(local_file)
    else:
        logger.info(f"Downloading the EIA860m file {fn}")
        try:
            download_save(url, local_file)
            eia_860m = pd.ExcelFile(local_file)
        except XLRDError:
            logger.warning("A more recent version of EIA-860m is available")
            download_save(archive_url, local_file)
            eia_860m = pd.ExcelFile(local_file)
        # write the file to disk

    return eia_860m


def find_newest_860m() -> str:
    """Scrape the EIA 860m page to find the most recently posted file.

    Returns
    -------
    str
        Name of most recently posted file
    """
    site_url = "https://www.eia.gov/electricity/data/eia860m/"
    r = requests.get(site_url)
    soup = BeautifulSoup(r.content, "lxml")
    table = soup.find("table", attrs={"class": "simpletable"})
    href = table.find("a")["href"]
    fn = href.split("/")[-1]

    return fn


def clean_860m_sheet(
    eia_860m: pd.ExcelFile, sheet_name: str, settings: dict
) -> pd.DataFrame:
    """Load a sheet from the 860m ExcelFile object and clean it.

    Parameters
    ----------
    eia_860m : ExcelFile
        Entire 860m file loaded into memory
    sheet_name : str
        Name of the sheet to load as a dataframe
    settings : dict
        User-defined settings loaded from a YAML file.

    Returns
    -------
    pd.DataFrame
        One of the sheets from 860m
    """

    df = eia_860m.parse(
        sheet_name=sheet_name, skiprows=1, skipfooter=1, na_values=[" "]
    )
    df = df.rename(columns=planned_col_map)

    if sheet_name in ["Operating", "Planned"]:
        df.loc[:, "operational_status_code"] = df.loc[:, "operational_status"].map(
            op_status_map
        )

    if sheet_name == "Planned":
        df = df.loc[
            df["operational_status_code"].isin(settings["proposed_status_included"]), :
        ]

    return df


def load_860m(settings: dict) -> Dict[str, pd.DataFrame]:
    """Load the planned, canceled, and retired sheets from an EIA 860m file.

    Parameters
    ----------
    settings : dict
        User-defined settings loaded from a YAML file. This is where the EIA860m
        filename is defined.

    Returns
    -------
    Dict[str, pd.DataFrame]
        The 860m dataframes, with the keys 'planned', 'canceled', and 'retired'.
    """
    sheet_map = {
        "planned": "Planned",
        "canceled": "Canceled or Postponed",
        "retired": "Retired",
    }

    fn = settings.get("eia_860m_fn")
    if not fn:
        fn = find_newest_860m()

    fn_name = Path(fn).stem

    data_dict = {}
    eia_860m_excelfile = None
    for name, sheet in sheet_map.items():
        pkl_path = DATA_PATHS["eia_860m"] / f"{fn_name}_{name}.pkl"
        if pkl_path.exists():
            data_dict[name] = pd.read_pickle(pkl_path)
        else:
            if eia_860m_excelfile is None:
                eia_860m_excelfile = download_860m(settings)
            data_dict[name] = clean_860m_sheet(eia_860m_excelfile, sheet, settings)
            data_dict[name].to_pickle(pkl_path)

    return data_dict


def import_proposed_generators(planned, settings, model_regions_gdf):
    """
    Load the most recent proposed generating units from EIA860m. Will also add
    any planned generators that are included in the settings file.

    Parameters
    ----------
    settings : dict
        User defined parameters from a settings YAML file
    model_regions_gdf : geodataframe
        Contains the name and geometry of each region being used in the study

    Returns
    -------
    dataframe
        All proposed generators.
    """

    # Some plants don't have lat/lon data. Log this now to determine if any action is
    # needed, then drop them from the dataframe.
    no_lat_lon = planned.loc[
        (planned["latitude"].isnull()) | (planned["longitude"].isnull()), :
    ].copy()
    if not no_lat_lon.empty:
        no_lat_lon_cap = no_lat_lon[settings["capacity_col"]].sum()
        logger.warning(
            "Some generators do not have lon/lat data. Check the source "
            "file to determine if they should be included in results. "
            f"\nThe affected generators account for {no_lat_lon_cap} in balancing "
            "authorities: "
            f"\n{no_lat_lon['balancing_authority_code'].tolist()}"
        )

    planned = planned.dropna(subset=["latitude", "longitude"])

    # Convert the lon/lat values to geo points. Need to add an initial CRS and then
    # change it to align with the IPM regions
    print("Creating gdf")
    planned_gdf = gpd.GeoDataFrame(
        planned.copy(),
        geometry=gpd.points_from_xy(planned.longitude.copy(), planned.latitude.copy()),
        crs="EPSG:4326",
    )
    if planned_gdf.crs != model_regions_gdf.crs:
        planned_gdf = planned_gdf.to_crs(model_regions_gdf.crs)

    planned_gdf = gpd.sjoin(model_regions_gdf.drop(columns="IPM_Region"), planned_gdf)

    # Add planned additions from the settings file
    additional_planned = settings.get("additional_planned") or []
    for record in additional_planned:
        plant_id, gen_id, model_region = record
        plant_record = planned.loc[
            (planned["plant_id_eia"] == plant_id) & (planned["generator_id"] == gen_id),
            :,
        ]
        plant_record["model_region"] = model_region

        planned_gdf = planned_gdf.append(plant_record, sort=False)

    logger.info(
        f"{len(additional_planned)} generators were added to the planned list based on settings"
    )

    planned_gdf.loc[:, "heat_rate_mmbtu_mwh"] = planned_gdf.loc[
        :, "technology_description"
    ].map(settings["proposed_gen_heat_rates"])

    # The default EIA heat rate for non-thermal technologies is 9.21
    planned_gdf.loc[
        planned_gdf["heat_rate_mmbtu_mwh"].isnull(), "heat_rate_mmbtu_mwh"
    ] = 9.21

    planned_gdf.loc[:, "minimum_load_mw"] = (
        planned_gdf["technology_description"].map(settings["proposed_min_load"])
        * planned_gdf[settings["capacity_col"]]
    )

    # Assume anything else being built at scale is wind/solar and will have a Min_power
    # of 0
    planned_gdf.loc[planned_gdf["minimum_load_mw"].isnull(), "minimum_load_mw"] = 0

    planned_gdf = planned_gdf.set_index(
        ["plant_id_eia", "prime_mover_code", "energy_source_code_1"]
    )

    # Add a retirement year based on the planned start year
    label_retirement_year(
        df=planned_gdf,
        settings=settings,
        age_col="planned_operating_year",
        add_additional_retirements=False,
    )

    if settings.get("group_technologies"):
        planned_gdf = group_technologies(planned_gdf, settings)
        print(planned_gdf["technology_description"].unique().tolist())

    keep_cols = [
        "model_region",
        "technology_description",
        "generator_id",
        settings["capacity_col"],
        "minimum_load_mw",
        "operational_status_code",
        "heat_rate_mmbtu_mwh",
        "retirement_year",
    ]

    return planned_gdf.loc[:, keep_cols]


def gentype_region_capacity_factor(
    pudl_engine, plant_region_map, settings, years_filter=None
):
    """
    Calculate the average capacity factor for all generators of a type/region. This
    uses all years of available data unless otherwise specified. The potential
    generation is calculated for every year a plant is in operation using the capacity
    type specified in settings (nameplate, summer, or winter) and the number of hours
    in each year.

    As of this time PUDL only has generation data back to 2011.

    Parameters
    ----------
    pudl_engine : sqlalchemy.Engine
        A sqlalchemy connection for use by pandas
    plant_region_map : dataframe
        A dataframe with the region for every plant
    settings : dictionary
        The dictionary of settings with a dictionary of region aggregations

    Returns
    -------
    DataFrame
        A dataframe with the capacity factor of every selected technology
    """

    cap_col = settings["capacity_col"]

    # Include standby (SB) generators since they are in our capacity totals
    sql = """
        SELECT
            G.report_date,
            G.plant_id_eia,
            G.generator_id,
            SUM(G.capacity_mw) AS capacity_mw,
            SUM(G.summer_capacity_mw) as summer_capacity_mw,
            SUM(G.winter_capacity_mw) as winter_capacity_mw,
            G.technology_description,
            G.fuel_type_code_pudl
        FROM
            generators_eia860 G
        WHERE operational_status_code NOT IN ('RE', 'OS', 'IP', 'CN')
        GROUP BY
            G.report_date,
            G.plant_id_eia,
            G.technology_description,
            G.fuel_type_code_pudl,
            G.generator_id
        ORDER by G.plant_id_eia, G.report_date
    """

    plant_gen_tech_cap = pd.read_sql_query(
        sql, pudl_engine, parse_dates=["report_date"]
    )
    plant_gen_tech_cap = plant_gen_tech_cap.loc[
        plant_gen_tech_cap["plant_id_eia"].isin(plant_region_map["plant_id_eia"]), :
    ]

    plant_gen_tech_cap = fill_missing_tech_descriptions(plant_gen_tech_cap)
    plant_tech_cap = group_generators_at_plant(
        df=plant_gen_tech_cap,
        by=["plant_id_eia", "report_date", "technology_description"],
        agg_fn={cap_col: "sum"},
    )

    plant_tech_cap = plant_tech_cap.merge(
        plant_region_map, on="plant_id_eia", how="left"
    )

    label_small_hydro(plant_tech_cap, settings, by=["plant_id_eia", "report_date"])

    sql = """
        SELECT
            strftime('%Y', GF.report_date) AS report_date,
            GF.plant_id_eia,
            SUM(GF.net_generation_mwh) AS net_generation_mwh,
            GF.fuel_type_code_pudl
        FROM
            generation_fuel_eia923 GF
        GROUP BY
            strftime('%Y', GF.report_date),
            GF.plant_id_eia,
            GF.fuel_type_code_pudl
        ORDER by GF.plant_id_eia, strftime('%Y', GF.report_date)
    """
    generation = pd.read_sql_query(sql, pudl_engine, parse_dates={"report_date": "%Y"})

    capacity_factor = pudl.helpers.merge_on_date_year(
        plant_tech_cap, generation, on=["plant_id_eia"], how="left"
    )

    if settings.get("group_technologies"):
        capacity_factor = group_technologies(capacity_factor, settings)

    if years_filter is None:
        years_filter = {
            tech: settings["capacity_factor_default_year_filter"]
            for tech in plant_gen_tech_cap["technology_description"].unique()
        }
        if type(settings["alt_year_filters"]) is dict:
            for tech, value in settings["alt_year_filters"].items():
                years_filter[tech] = value

        data_years = plant_gen_tech_cap["report_date"].dt.year.unique()

        # Use all years where the value is None

        for tech, value in years_filter.items():
            if value is None:
                years_filter[tech] = data_years

    df_list = []
    for tech, years in years_filter.items():
        _df = capacity_factor.loc[
            (capacity_factor["technology_description"] == tech)
            & (capacity_factor["report_date"].dt.year.isin(years)),
            :,
        ]
        df_list.append(_df)
    capacity_factor = pd.concat(df_list, sort=False)

    # get a unique set of dates to generate the number of hours
    dates = capacity_factor["report_date"].drop_duplicates()
    dates_to_hours = pd.DataFrame(
        data={
            "report_date": dates,
            "hours": dates.apply(
                lambda d: (
                    pd.date_range(d, periods=2, freq="YS")[1]
                    - pd.date_range(d, periods=2, freq="YS")[0]
                )
                / pd.Timedelta(hours=1)
            ),
        }
    )

    # merge in the hours for the calculation
    capacity_factor = capacity_factor.merge(dates_to_hours, on=["report_date"])
    capacity_factor["potential_generation_mwh"] = (
        capacity_factor[cap_col] * capacity_factor["hours"]
    )

    capacity_factor_tech_region = capacity_factor.groupby(
        ["model_region", "technology_description"], as_index=False
    )[["potential_generation_mwh", "net_generation_mwh"]].sum()

    # actually calculate capacity factor wooo!
    capacity_factor_tech_region["capacity_factor"] = (
        capacity_factor_tech_region["net_generation_mwh"]
        / capacity_factor_tech_region["potential_generation_mwh"]
    )

    capacity_factor_tech_region.rename(
        columns={"model_region": "region", "technology_description": "technology"},
        inplace=True,
    )

    logger.debug(capacity_factor_tech_region)

    return capacity_factor_tech_region


def add_fuel_labels(df, fuel_prices, settings):
    """Add a Fuel column with the approproriate regional fuel for each generator type

    Parameters
    ----------
    df : DataFrame
        Generator clusters dataframe with all existing and proposed technologies
    fuel_prices : DataFrame
        Prices of fuels from EIA AEO scenarios in each census region. Columns include
        ['year', 'price', 'fuel', 'region', 'scenario', 'full_fuel_name']
    settings : dictionary
        The dictionary of settings with fuel price variables

    Returns
    -------
    DataFrame
        Same as input, but with a new column "Fuel" that is either the name of the
        corresponding fuel (coal, natural_gas, uranium, or distillate) or "None".
    """

    df["Fuel"] = "None"
    for eia_tech, fuel in (settings.get("tech_fuel_map") or {}).items():
        try:
            if eia_tech == "Natural Gas Steam Turbine":
                # No ATB natural gas steam turbine and I match it with coal for O&M
                # which would screw this up and list natural gas as a fuel for ATB
                # coal plants
                atb_tech = None
            else:
                atb_tech = settings["eia_atb_tech_map"][eia_tech].split("_")[0]
        except KeyError:
            # No corresponding ATB technology
            atb_tech = None
        scenario = settings["aeo_fuel_scenarios"][fuel]
        model_year = settings["model_year"]

        for aeo_region, model_regions in settings["aeo_fuel_region_map"].items():
            fuel_name = ("_").join([aeo_region, scenario, fuel])
            assert (
                fuel_prices.query(
                    "year==@model_year & full_fuel_name==@fuel_name"
                ).empty
                is False
            ), f"{fuel_name} doesn't show up in {model_year}"

            df.loc[
                (df["technology"] == eia_tech) & df["region"].isin(model_regions),
                "Fuel",
            ] = fuel_name

            if atb_tech is not None:
                df.loc[
                    (df["technology"].str.contains(atb_tech))
                    & df["region"].isin(model_regions),
                    "Fuel",
                ] = fuel_name

    for ccs_tech, ccs_fuel in (settings.get("ccs_fuel_map") or {}).items():
        scenario = settings["aeo_fuel_scenarios"][ccs_fuel.split("_")[0]]
        for aeo_region, model_regions in settings["aeo_fuel_region_map"].items():
            ccs_fuel_name = ("_").join([aeo_region, scenario, ccs_fuel])

            df.loc[
                (df["technology"].str.contains(ccs_tech))
                & df["region"].isin(model_regions),
                "Fuel",
            ] = ccs_fuel_name

    return df


def calculate_transmission_inv_cost(resource_df, settings, offshore_spur_costs=None):
    """Calculate the transmission investment cost for each new resource.

    Parameters
    ----------
    resource_df : DataFrame
        Each row represents a single resource within a region. Should have columns
        `region` and `<type>_miles`, where transmission <type> is one of
        'spur', 'offshore_spure', or 'tx'.
    settings : dict
        A dictionary of user-supplied settings. Must have key
        `transmission_investment_cost` with the format:
            - <type>
                - `capex_mw_mile` (float)
                - `wacc` (float)
                - `investment_years` (int)
            - ...
    offshore_spur_costs : DataFrame
        Offshore spur costs per mile in the format
        `technology` ('OffShoreWind'), `tech_detail`, `cost_case`, and `capex_mw_mile`.
        Only used if `settings.transmission_investment_cost.capex_mw_mile` is missing.

    Returns
    -------
    DataFrame
        Modified copy of the input dataframe with new columns '<type>_capex' and
        '<type>_inv_mwyr' for each column `<type>_miles`.

    Raises
    ------
    KeyError
        Settings missing transmission types present in resources.
    KeyError
        Settings missing required keys.
    KeyError
        Setting capex_mw_mile missing regions present in resources.
    TypeError
        Setting capex_mw_mile is neither a dictionary nor a numeric value.
    """
    SETTING = "transmission_investment_cost"
    KEYS = ["wacc", "investment_years", "capex_mw_mile"]
    ttypes = settings.get(SETTING, {})
    # Check coverage of transmission types in resources
    resource_ttypes = [x for x in TRANSMISSION_TYPES if f"{x}_miles" in resource_df]
    missing_ttypes = list(set(resource_ttypes) - set(ttypes))
    if missing_ttypes:
        raise KeyError(f"{SETTING} missing transmission line types {missing_ttypes}")
    # Apply calculation for each transmission type
    regions = resource_df["region"].unique()
    use_offshore_spur_costs = False
    for ttype, params in ttypes.items():
        if ttype not in resource_ttypes:
            continue
        if (
            ttype == "offshore_spur"
            and offshore_spur_costs is not None
            and not params.get("capex_mw_mile")
        ):
            use_offshore_spur_costs = True
            # Build technology: capex_mw_mile map
            params = params.copy()
            params["capex_mw_mile"] = (
                offshore_spur_costs.assign(
                    technology=offshore_spur_costs[
                        ["technology", "tech_detail", "cost_case"]
                    ]
                    .astype(str)
                    .agg("_".join, axis=1)
                )
                .set_index("technology")["capex_mw_mile"]
                .to_dict()
            )
        # Check presence of required keys
        missing_keys = list(set(KEYS) - set(params))
        if missing_keys:
            raise KeyError(f"{SETTING}.{ttype} missing required keys {missing_keys}")
        if isinstance(params["capex_mw_mile"], dict):
            if use_offshore_spur_costs:
                capex_mw_mile = resource_df["technology"].map(params["capex_mw_mile"])
            else:
                # Check coverage of regions in resources
                missing_regions = list(set(regions) - set(params["capex_mw_mile"]))
                if missing_regions:
                    raise KeyError(
                        f"{SETTING}.{ttype}.capex_mw_mile missing regions {missing_regions}"
                    )
                capex_mw_mile = resource_df["region"].map(params["capex_mw_mile"])
        elif isinstance(params["capex_mw_mile"], Number):
            capex_mw_mile = params["capex_mw_mile"]
        else:
            raise TypeError(
                f"{SETTING}.{ttype}.capex_mw_mile should be numeric or a dictionary"
                f" of <region>: <capex>, not {params['capex_mw_mile']}"
            )
        resource_df[f"{ttype}_capex"] = (
            capex_mw_mile.fillna(0) * resource_df[f"{ttype}_miles"]
        )
        resource_df[f"{ttype}_inv_mwyr"] = investment_cost_calculator(
            resource_df[f"{ttype}_capex"], params["wacc"], params["investment_years"]
        )
    return resource_df


def add_transmission_inv_cost(
    resource_df: pd.DataFrame, settings: dict
) -> pd.DataFrame:
    """Add tranmission investment costs to plant investment costs

    Parameters
    ----------
    resource_df
        Each row represents a single resource within a region. Should have columns
        `Inv_cost_per_MWyr` and transmission costs.
            - one or more `<type>_inv_mwyr`,
                where <type> is 'spur', 'offshore_spur', or 'tx'.
            - `interconnect_annuity`
    settings
        User settings. If `transmission_investment_cost.use_total` is present and true,
        `interconnect_annuity` is used over `<type>_inv_mwys` if present, not null,
        and not zero.

    Returns
    -------
    DataFrame
        A modified copy of the input dataframe where 'Inv_cost_per_MWyr' represents the
        combined plant and transmission investment costs. The new column
        `plant_inv_cost_mwyr` represents just the plant investment costs.
    """
    use_total = (
        settings.get("transmission_investment_cost", {}).get("use_total", False)
        and "interconnect_annuity" in resource_df
    )
    resource_df["plant_inv_cost_mwyr"] = resource_df["Inv_cost_per_MWyr"]
    columns = [
        c for c in [f"{t}_inv_mwyr" for t in TRANSMISSION_TYPES] if c in resource_df
    ]
    cost = resource_df[columns].sum(axis=1)
    if use_total:
        total = resource_df["interconnect_annuity"]
        has_total = ~total.isna() & total != 0
        cost[has_total] = total[has_total]
    if cost.isna().any() or (cost == 0).any():
        logger.warning(
            "Transmission investment costs are missing or zero for some resources"
            " and will not be included in the total investment costs."
        )
    resource_df["Inv_cost_per_MWyr"] += cost
    return resource_df


def save_weighted_hr(weighted_unit_hr, pudl_engine):
    pass


class GeneratorClusters:
    """
    This class is used to determine genererating units that will likely be operating
    in a given year, clusters them according to parameters for the settings file,
    and determines the average operating characteristics of each cluster. Structuring
    this as a class isn't strictly necessary but makes it easier to access generator
    data part-way through the process.
    """

    def __init__(
        self,
        pudl_engine,
        pudl_out,
        settings,
        current_gens=True,
        sort_gens=False,
        plant_region_map_table="plant_region_map_epaipm",
        settings_agg_key="region_aggregations",
    ):
        """

        Parameters
        ----------
        pudl_engine : sqlalchemy.Engine
            A sqlalchemy connection for use by pandas
        pudl_out : pudl.PudlTabl
            A PudlTabl object for loading pre-calculated PUDL analysis data
        settings : dictionary
            The dictionary of settings with a dictionary of region aggregations
        """
        self.pudl_engine = pudl_engine
        self.pudl_out = pudl_out
        self.settings = settings
        self.current_gens = current_gens
        self.sort_gens = sort_gens
        self.model_regions_gdf = load_ipm_shapefile(self.settings)
        self.weighted_unit_hr = None

        if self.current_gens:
            self.data_years = self.settings["data_years"]

            self.gens_860 = load_generator_860_data(self.pudl_engine, self.data_years)
            self.gens_entity = pd.read_sql_table(
                "generators_entity_eia", self.pudl_engine
            )

            bga = self.pudl_out.bga()
            self.bga = bga.loc[
                bga.report_date.dt.year.isin(self.data_years), :
            ].drop_duplicates(["plant_id_eia", "generator_id"])

            logger.info("Loading map of plants to IPM regions")
            self.plant_region_map = load_plant_region_map(
                self.gens_860,
                self.pudl_engine,
                self.settings,
                self.model_regions_gdf,
                table=plant_region_map_table,
            )

            self.gen_923 = load_923_gen_fuel_data(
                self.pudl_engine,
                self.pudl_out,
                model_region_map=self.plant_region_map,
                data_years=self.data_years,
            )

            self.eia_860m = load_860m(self.settings)
            self.planned_860m = self.eia_860m["planned"]
            self.canceled_860m = self.eia_860m["canceled"]
            self.retired_860m = self.eia_860m["retired"]

            # self.ownership = load_ownership_eia860(self.pudl_engine, self.data_years)
            self.plants_860 = load_plants_860(self.pudl_engine, self.data_years)
            # self.utilities_eia = load_utilities_eia(self.pudl_engine)
        else:
            self.existing_resources = pd.DataFrame()

        self.offshore_spur_costs = fetch_atb_offshore_spur_costs(
            self.pudl_engine, self.settings
        )
        self.atb_costs = fetch_atb_costs(
            self.pudl_engine, self.settings, self.offshore_spur_costs
        )
        self.atb_hr = fetch_atb_heat_rates(self.pudl_engine)

        self.fuel_prices = fetch_fuel_prices(self.settings)

    def fill_na_heat_rates(self, df):
        """Fill null heat rate values with the median of the series. Not many null
        values are expected.

        Parameters
        ----------
        df : DataFrame
            Must contain the column 'heat_rate_mmbtu_mwh'

        Returns
        -------
        Dataframe
            Same as input but with any null values replaced by the median.
        """

        median_hr = df["heat_rate_mmbtu_mwh"].median()
        df["heat_rate_mmbtu_mwh"].fillna(median_hr, inplace=True)

        return df

    def create_demand_response_gen_rows(self):
        """Create rows for demand response/management resources to include in the
        generators file.

        Returns
        -------
        DataFrame
            One row for each region/DSM resource with values in all columns filled.
        """
        year = self.settings["model_year"]
        df_list = []
        self.demand_response_profiles = {}

        if not self.settings.get("demand_response_resources"):
            logger.warning(
                "A demand response file is included in extra inputs but the parameter "
                "`demand_response_resources` is not in the settings file. No demand "
                "response resources will be included with the generators."
            )
            return pd.DataFrame()

        for resource, parameters in self.settings["demand_response_resources"][
            year
        ].items():

            _df = pd.DataFrame(
                index=self.settings["model_regions"],
                columns=list(self.settings["generator_columns"]) + ["profile"],
            )
            _df = _df.drop(columns="Resource")
            _df["technology"] = resource
            _df["region"] = self.settings["model_regions"]

            dr_path = (
                Path.cwd()
                / self.settings["input_folder"]
                / self.settings["demand_response_fn"]
            )
            dr_profile = make_demand_response_profiles(dr_path, resource, self.settings)
            self.demand_response_profiles[resource] = dr_profile
            # Add hourly profile to demand response rows
            dr_cf = dr_profile / dr_profile.max()
            dr_regions = dr_cf.columns
            _df = _df.loc[dr_regions, :]
            _df["profile"] = list(dr_cf.values.T)

            dr_capacity = demand_response_resource_capacity(
                dr_profile, resource, self.settings
            )
<<<<<<< HEAD
=======

>>>>>>> 34dea21b
            # This is to solve a bug with only one region. Need to come back and solve
            # in a better fashion.
            if len(dr_capacity) > 1:
                dr_capacity_scenario = dr_capacity.squeeze()
            else:
                dr_capacity_scenario = dr_capacity
            _df["Existing_Cap_MW"] = _df["region"].map(dr_capacity_scenario)

            if not parameters.get("parameter_values"):
                logger.warning(
                    "No model parameter values are provided in the settings file for "
                    f"the demand response resource '{resource}'. If another DR resource"
                    " has values under "
                    "`demand_response_resource.<year>.<DR_type>.parameter_values`, "
                    f"those columns will have a value of 0 for '{resource}'."
                )
            for col, value in parameters.get("parameter_values", {}).items():
                _df[col] = value

            df_list.append(_df)

        dr_rows = pd.concat(df_list)
        dr_rows["New_Build"] = -1
        dr_rows["Fuel"] = "None"
        dr_rows["cluster"] = 1
        dr_rows = dr_rows.fillna(0)

        return dr_rows

    def create_region_technology_clusters(self, return_retirement_capacity=False):
        """
        Calculation of average unit characteristics within a technology cluster
        (capacity, minimum load, heat rate) and the number of units in the cluster.

        Parameters
        ----------
        plant_region_map_table : str, optional
            Name of the table with region names for each plant, by default
            "plant_region_map_epaipm"
        settings_agg_key : str, optional
            Name of the settings dictionary key with regional aggregations, by default
            "region_aggregations"
        return_retirement_capacity : bool, optional
            If retired generators should be retured as a second dataframe, by default
            False

        Returns
        -------
        dataframe

        """
        self.gens_860_model = (
            self.gens_860.pipe(
                supplement_generator_860_data,
                self.gens_entity,
                self.bga,
                self.plant_region_map,
                self.settings,
            )
            .pipe(remove_canceled_860m, self.canceled_860m)
            .pipe(remove_retired_860m, self.retired_860m)
            .pipe(label_retirement_year, self.settings, add_additional_retirements=True)
            .pipe(label_small_hydro, self.settings, by=["plant_id_eia"])
            .pipe(group_technologies, self.settings)
        )
        self.gens_860_model = self.gens_860_model.pipe(
            modify_cc_prime_mover_code, self.gens_860_model
        )
        self.gens_860_model.drop_duplicates(inplace=True)

        self.annual_gen_hr_923 = (
            self.gen_923.pipe(modify_cc_prime_mover_code, self.gens_860_model)
            .pipe(group_gen_by_year_fuel_primemover)
            .pipe(add_923_heat_rate)
        )

        # Add heat rates to the data we already have from 860
        logger.info("Loading heat rate data for units and generator/fuel combinations")
        self.prime_mover_hr_map = plant_pm_heat_rates(self.annual_gen_hr_923)
        if self.weighted_unit_hr is None:
            self.weighted_unit_hr = unit_generator_heat_rates(
                self.pudl_out, self.data_years
            )
        else:
            logger.info("Using unit heat rates from previous round.")

        # Merge the PUDL calculated heat rate data and set the index for easy
        # mapping using plant/prime mover heat rates from 923
        hr_cols = ["plant_id_eia", "unit_id_pudl", "heat_rate_mmbtu_mwh"]
        idx = ["plant_id_eia", "prime_mover_code", "energy_source_code_1"]
        self.units_model = self.gens_860_model.merge(
            self.weighted_unit_hr[hr_cols],
            on=["plant_id_eia", "unit_id_pudl"],
            how="left",
        ).set_index(idx)

        logger.info(
            f"Units model technologies are "
            f"{self.units_model.technology_description.unique().tolist()}"
        )
        # print(units_model.head())

        logger.info(
            "Assigning technology/fuel heat rates where unit heat rates are not "
            "available"
        )
        self.units_model.loc[
            self.units_model.heat_rate_mmbtu_mwh.isnull(), "heat_rate_mmbtu_mwh"
        ] = self.units_model.loc[
            self.units_model.heat_rate_mmbtu_mwh.isnull()
        ].index.map(
            self.prime_mover_hr_map
        )

        self.units_model.loc[
            self.units_model.heat_rate_mmbtu_mwh > 35, "heat_rate_mmbtu_mwh"
            ] = self.units_model.loc[
            self.units_model.heat_rate_mmbtu_mwh > 35
            ].index.map(
            self.prime_mover_hr_map
        )

        # Set negative heat rates to nan
        self.units_model.loc[
            (self.units_model.heat_rate_mmbtu_mwh < 0)
            | (self.units_model.heat_rate_mmbtu_mwh > 35), "heat_rate_mmbtu_mwh"
        ] = np.nan

        # Fill any null heat rate values for each tech
        for tech in self.units_model["technology_description"]:
            self.units_model.loc[
                self.units_model.technology_description == tech, :
            ] = self.fill_na_heat_rates(
                self.units_model.loc[self.units_model.technology_description == tech, :]
            )
        # assert (
        #     self.units_model["heat_rate_mmbtu_mwh"].isnull().any() is False
        # ), "There are still some null heat rate values"

        logger.info(
            f"Units model technologies are "
            f"{self.units_model.technology_description.unique().tolist()}"
        )
        logger.info(
            f"Before adding proposed generators, {len(self.units_model)} units with "
            f"{self.units_model[self.settings['capacity_col']].sum()} MW capacity"
        )
        proposed_gens = import_proposed_generators(
            planned=self.planned_860m,
            settings=self.settings,
            model_regions_gdf=self.model_regions_gdf,
        )
        logger.info(
            f"Proposed gen technologies are "
            f"{proposed_gens.technology_description.unique().tolist()}"
        )
        logger.info(f"{proposed_gens[self.settings['capacity_col']].sum()} MW proposed")
        self.units_model = pd.concat([proposed_gens, self.units_model], sort=False)

        # Create a pudl unit id based on plant and generator id where one doesn't exist.
        # This is used later to match the cluster numbers to plants
        self.units_model.reset_index(inplace=True)
        self.units_model.loc[self.units_model.unit_id_pudl.isnull(), "unit_id_pudl"] = (
            self.units_model.loc[
                self.units_model.unit_id_pudl.isnull(), "plant_id_eia"
            ].astype(str)
            + "_"
            + self.units_model.loc[
                self.units_model.unit_id_pudl.isnull(), "generator_id"
            ].astype(str)
        ).values
        self.units_model.set_index(idx, inplace=True)

        logger.info("Calculating plant O&M costs")
        techs = self.settings["num_clusters"].keys()
        self.units_model = (
            self.units_model.rename(columns={"technology_description": "technology"})
            .query("technology.isin(@techs).values")
            .pipe(atb_fixed_var_om_existing, self.atb_costs, self.atb_hr, self.settings)
        )

        # logger.info(
        #     f"After adding proposed, units model technologies are "
        #     f"{self.units_model.technology_description.unique().tolist()}"
        # )
        logger.info(
            f"After adding proposed generators, {len(self.units_model)} units with "
            f"{self.units_model[self.settings['capacity_col']].sum()} MW capacity"
        )

        techs = list(self.settings["num_clusters"])

        num_clusters = {}
        for region in self.settings["model_regions"]:
            num_clusters[region] = self.settings["num_clusters"].copy()

        if self.settings.get("alt_num_clusters"):
            for region in self.settings["alt_num_clusters"]:
                for tech, cluster_size in self.settings["alt_num_clusters"][
                    region
                ].items():
                    num_clusters[region][tech] = cluster_size

        region_tech_grouped = self.units_model.loc[
            (self.units_model.technology.isin(techs))
            & (self.units_model.retirement_year >= self.settings["model_year"]),
            :,
        ].groupby(["model_region", "technology"])

        self.retired = self.units_model.loc[
            self.units_model.retirement_year < self.settings["model_year"], :
        ]

        # gens_860 lost the ownership code... refactor this!
        # self.all_gens_860 = load_generator_860_data(self.pudl_engine, self.data_years)
        # Getting weighted ownership for each unit, which will be used below.
        # self.weighted_ownership = weighted_ownership_by_unit(
        #     self.units_model, self.all_gens_860, self.ownership, self.settings
        # )

        # For each group, cluster and calculate the average size/min load/heat rate
        # logger.info("Creating technology clusters by region")
        logger.info("Creating technology clusters by region")
        unit_list = []
        self.cluster_list = []
        alt_cluster_method = self.settings.get("alt_cluster_method") or {}

        for _, df in region_tech_grouped:
            region, tech = _
            grouped = group_units(df, self.settings)

            # This is bad. Should be setting up a dictionary of objects that picks the
            # correct clustering method. Can't keep doing if statements as the number of
            # methods grows. CHANGE LATER.
            if not alt_cluster_method:
                if num_clusters[region][tech] > 0:
                    cluster_cols = [
                        "Fixed_OM_cost_per_MWyr",
                        # "Var_OM_cost_per_MWh",
                        # "minimum_load_mw",
                        "heat_rate_mmbtu_mwh",
                        self.settings["capacity_col"],
                        "operating_year"
                    ]
                    num_clusters_modified = min(num_clusters[region][tech], len(grouped))
                    clusters = cluster.KMeans(
                        n_clusters=num_clusters_modified, random_state=6
                    ).fit(
                        preprocessing.StandardScaler().fit_transform(
                            grouped[cluster_cols]
                        )
                    )

                    grouped["cluster"] = (
                        clusters.labels_ + 1
                    )  # Change to 1-index for julia

            else:
                if (
                    region in alt_cluster_method
                    and tech in alt_cluster_method[region]["technology_description"]
                ):

                    grouped = cluster_by_owner(
                        df,
                        self.weighted_ownership,
                        # self.ownership,
                        self.plants_860,
                        region,
                        tech,
                        self.settings,
                    )

                elif num_clusters[region][tech] > 0:
                    clusters = cluster.KMeans(
                        n_clusters=num_clusters[region][tech], random_state=6
                    ).fit(preprocessing.StandardScaler().fit_transform(grouped))

                    grouped["cluster"] = (
                        clusters.labels_ + 1
                    )  # Change to 1-index for julia

            # Saving individual unit data for later analysis (if needed)
            unit_list.append(grouped)

            # Don't add technologies with specified 0 clusters
            if num_clusters[region][tech] != 0:
                _df = calc_unit_cluster_values(grouped, self.settings, tech)
                _df["region"] = region
                self.cluster_list.append(_df)

        # Save some data about individual units for easy access
        self.all_units = pd.concat(unit_list, sort=False)
        self.all_units = pd.merge(
            self.units_model.reset_index(),
            self.all_units,
            on=["plant_id_eia", "unit_id_pudl"],
            how="left",
        ).merge(
            self.plants_860[["plant_id_eia", "utility_id_eia"]],
            on=["plant_id_eia"],
            how="left",
        )

        logger.info("Finalizing generation clusters")
        self.results = pd.concat(self.cluster_list)
        logger.info(
            f"Results technologies are {self.results.technology.unique().tolist()}"
        )

        # if self.settings.get("region_wind_pv_cap_fn"):
        #     from powergenome.external_data import overwrite_wind_pv_capacity

        #     logger.info("Setting existing wind/pv using external file")
        #     self.results = overwrite_wind_pv_capacity(self.results, self.settings)

        self.results = self.results.reset_index().set_index(
            ["region", "technology", "cluster"]
        )
        self.results.rename(
            columns={
                self.settings["capacity_col"]: "Cap_size",
                "heat_rate_mmbtu_mwh": "Heat_rate_MMBTU_per_MWh",
            },
            inplace=True,
        )

        # Calculate average capacity factors
        if type(self.settings["capacity_factor_techs"]) is list:
            self.capacity_factors = gentype_region_capacity_factor(
                self.pudl_engine, self.plant_region_map, self.settings
            )

            self.results = pd.merge(
                self.results.reset_index(),
                self.capacity_factors[["region", "technology", "capacity_factor"]],
                on=["region", "technology"],
                how="left",
            )

            if self.settings.get("derate_capacity"):
                derate_techs = self.settings["derate_techs"]
                self.results.loc[:, "unmodified_cap_size"] = self.results.loc[
                    :, "Cap_size"
                ].copy()
                self.results.loc[
                    self.results["technology"].isin(derate_techs), "Cap_size"
                ] = (
                    self.results.loc[
                        self.results["technology"].isin(derate_techs),
                        "unmodified_cap_size",
                    ]
                    * self.results.loc[
                        self.results["technology"].isin(derate_techs), "capacity_factor"
                    ]
                )

        # Round Cap_size to prevent GenX error.
        self.results = self.results.round(3)
        self.results["Cap_size"] = self.results["Cap_size"]
        self.results["Existing_Cap_MW"] = self.results.Cap_size * self.results.num_units
        self.results["unmodified_existing_cap_mw"] = (
            self.results["unmodified_cap_size"] * self.results["num_units"]
        )

        if self.settings.get("region_wind_pv_cap_fn"):
            from powergenome.external_data import overwrite_wind_pv_capacity

            logger.info("Setting existing wind/pv using external file")
            self.results = overwrite_wind_pv_capacity(self.results, self.settings)

        # Add fixed/variable O&M based on NREL atb
        self.results = (
            self.results.reset_index()
            # .pipe(
            #     atb_fixed_var_om_existing, self.atb_costs, self.atb_hr, self.settings
            # )
            # .pipe(atb_new_generators, self.atb_costs, self.atb_hr, self.settings)
            .pipe(startup_fuel, self.settings)
            .pipe(add_fuel_labels, self.fuel_prices, self.settings)
            .pipe(startup_nonfuel_costs, self.settings)
            .pipe(add_genx_model_tags, self.settings)
        )

        if self.sort_gens:
            logger.info("Sorting new resources alphabetically.")
            self.results = self.results.sort_values(["region", "technology"])

        # self.results = self.results.rename(columns={"technology": "Resource"})
        self.results["Resource"] = snake_case_col(self.results["technology"])

        # Add variable resource profiles
        self.results["profile"] = None
        self.results = self.results.reset_index(drop=True)
        for i, row in enumerate(self.results.itertuples()):
            params = map_eia_technology(row.technology)
            if not params:
                # EIA technology not supported
                continue
            params.update({"existing": True})
            groups = CLUSTER_BUILDER.find_groups(**params)
            if not groups:
                # No matching resource groups
                continue
            if len(groups) > 1:
                # Multiple matching resource groups
                raise ValueError(
                    f"Multiple existing resource groups match EIA technology"
                    + row.technology
                )
            group = groups[0]
            if group.profiles is None:
                # Resource group has no profiles
                continue
            if row.region in self.settings.get("region_aggregations", {}):
                ipm_regions = self.settings.get("region_aggregations", {})[row.region]
            else:
                ipm_regions = [row.region]
            metadata = group.metadata.read()
            if not metadata["ipm_region"].isin(ipm_regions).any():
                # Resource group has no resources in selected IPM regions
                continue
            clusters = group.get_clusters(ipm_regions=ipm_regions, max_clusters=1)
            self.results["profile"][i] = clusters["profile"][0]

        return self.results

    def create_new_generators(self):

        self.new_generators = atb_new_generators(
            self.atb_costs, self.atb_hr, self.settings
        )

        self.new_generators = (
            self.new_generators.pipe(startup_fuel, self.settings)
            .pipe(add_fuel_labels, self.fuel_prices, self.settings)
            .pipe(startup_nonfuel_costs, self.settings)
            .pipe(add_genx_model_tags, self.settings)
        )

        if self.sort_gens:
            logger.info("Sorting new resources alphabetically.")
            self.new_generators = self.new_generators.sort_values(
                ["region", "technology"]
            )

        if self.settings.get("capacity_limit_spur_fn"):
            self.new_generators = self.new_generators.pipe(
                add_resource_max_cap_spur, self.settings
            )
        else:
            logger.warning("No settings parameter for max capacity/spur file")
        self.new_generators = self.new_generators.pipe(
            calculate_transmission_inv_cost, self.settings, self.offshore_spur_costs
        ).pipe(add_transmission_inv_cost, self.settings)

        if self.settings.get("demand_response_fn"):
            dr_rows = self.create_demand_response_gen_rows()
            self.new_generators = pd.concat([self.new_generators, dr_rows], sort=False)

        self.new_generators["Resource"] = snake_case_col(
            self.new_generators["technology"]
        )

        return self.new_generators

    def create_all_generators(self):

        if self.current_gens:
            self.existing_resources = self.create_region_technology_clusters()

        self.new_resources = self.create_new_generators()

        self.all_resources = pd.concat(
            [self.existing_resources, self.new_resources], ignore_index=True, sort=False
        )

        self.all_resources = self.all_resources.round(3)
        self.all_resources["Cap_size"] = self.all_resources["Cap_size"]
        self.all_resources["Heat_rate_MMBTU_per_MWh"] = self.all_resources[
            "Heat_rate_MMBTU_per_MWh"
        ]

        # Set Min_power of wind/solar to 0
        self.all_resources.loc[self.all_resources["DISP"] == 1, "Min_power"] = 0

        self.all_resources["R_ID"] = np.arange(len(self.all_resources)) + 1

        if self.current_gens:
            logger.info(
                f"Capacity of {self.all_resources['Existing_Cap_MW'].sum()} MW in final clusters"
            )

        return self.all_resources<|MERGE_RESOLUTION|>--- conflicted
+++ resolved
@@ -2088,10 +2088,6 @@
             dr_capacity = demand_response_resource_capacity(
                 dr_profile, resource, self.settings
             )
-<<<<<<< HEAD
-=======
-
->>>>>>> 34dea21b
             # This is to solve a bug with only one region. Need to come back and solve
             # in a better fashion.
             if len(dr_capacity) > 1:
